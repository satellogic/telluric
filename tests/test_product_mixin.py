--- conflicted
+++ resolved
@@ -65,27 +65,6 @@
     product = raster.apply('ndvi', sensor_bands_info(), metadata=True)
     result = product.raster.visualize(product.default_view, vmax=product.max, vmin=product.min)
     assert isinstance(result, GeoRaster2)
-<<<<<<< HEAD
-    assert result.band_names == ['red', 'green', 'blue']
-
-
-@pytest.mark.parametrize("raster", [multi_raster_16b(),
-                                    multi_raster_8b(),
-                                    hyper_raster(),
-                                    hyper_raster_with_no_data(),
-                                    multi_raster_with_no_data()])
-def test_it_visualized_to_rgb(raster):
-    result = raster.apply('TrueColor', sensor_bands_info()).visualize('TrueColor')
-    assert isinstance(result, GeoRaster2)
-    assert result.band_names == ['red', 'green', 'blue']
-
-
-@pytest.mark.parametrize("raster", [multi_raster_16b(),
-                                    multi_raster_8b(),
-                                    multi_raster_with_no_data()])
-def test_it_visualized_multispectral_to_rgb_with_no_product(raster):
-    result = raster.visualize('TrueColor')
-    assert isinstance(result, GeoRaster2)
     assert result.band_names == ['red', 'green', 'blue']
 
 
@@ -98,7 +77,4 @@
     with TelluricContext(sensor_bands_info=sensor_bands_info()):
         result = raster.apply('ndvi').visualize('cm-jet', vmax=1, vmin=-1)
         assert isinstance(result, GeoRaster2)
-        assert result.band_names == ['red', 'green', 'blue']
-=======
-    assert result.band_names == ['red', 'green', 'blue']
->>>>>>> e315933a
+        assert result.band_names == ['red', 'green', 'blue']