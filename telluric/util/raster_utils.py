--- conflicted
+++ resolved
@@ -121,11 +121,8 @@
 
     Returns
     -------
-<<<<<<< HEAD
-=======
     dst_crs: rasterio.crs.CRS
         Output crs
->>>>>>> 40908236
     transform: Affine
         Output affine transformation matrix
     width, height: int
@@ -139,11 +136,7 @@
 
     if target_aligned_pixels:
         if not resolution:
-<<<<<<< HEAD
-            raise ValueError('target_aligned_pixels requires a specified resolution')
-=======
             raise ValueError('target_aligned_pixels cannot be used without resolution')
->>>>>>> 40908236
         if src_bounds or dst_bounds:
             raise ValueError('target_aligned_pixels cannot be used with src_bounds or dst_bounds')
 
@@ -235,11 +228,7 @@
         dst_transform, dst_width, dst_height = aligned_target(
             dst_transform, dst_width, dst_height, resolution)
 
-<<<<<<< HEAD
-    return dst_transform, dst_width, dst_height
-=======
     return dst_crs, dst_transform, dst_width, dst_height
->>>>>>> 40908236
 
 
 # Code was adapted from rasterio.rio.warp module
@@ -294,11 +283,7 @@
     with rasterio.Env(CHECK_WITH_INVERT_PROJ=check_invert_proj):
         with rasterio.open(source_file) as src:
             out_kwargs = src.profile.copy()
-<<<<<<< HEAD
-            dst_transform, dst_width, dst_height = calc_transform(
-=======
             dst_crs, dst_transform, dst_width, dst_height = calc_transform(
->>>>>>> 40908236
                 src, dst_crs, resolution, dimensions,
                 src_bounds, dst_bounds, target_aligned_pixels)
 
@@ -346,4 +331,4 @@
                     dst_crs=out_kwargs['crs'],
                     dst_nodata=dst_nodata,
                     resampling=resampling,
-                    **kwargs)+                    **iwargs)