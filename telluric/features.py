from collections import Mapping

from dateutil.parser import parse as parse_date

from shapely.geometry import shape

from telluric.constants import DEFAULT_CRS, WGS84_CRS
from telluric.vectors import (
    GeoVector,
    GEOM_PROPERTIES, GEOM_NONVECTOR_PROPERTIES, GEOM_UNARY_PREDICATES, GEOM_BINARY_PREDICATES, GEOM_BINARY_OPERATIONS
)
from telluric.plotting import NotebookPlottingMixin


def transform_attributes(attributes, schema):
    """Transform attributes types according to a schema.

    Parameters
    ----------
    attributes : dict
        Attributes to transform.
    schema : dict
        Fiona schema containing the types.

    """
    new_attributes = attributes.copy()
    for attr_value, (attr_name, attr_type) in zip(new_attributes.values(), schema["properties"].items()):
        if attr_value is None:
            continue
        elif attr_type == "time":
            new_attributes[attr_name] = parse_date(attr_value).time()
        elif attr_type == "date":
            new_attributes[attr_name] = parse_date(attr_value).date()
        elif attr_type == "datetime":
            new_attributes[attr_name] = parse_date(attr_value)

    return new_attributes


def serialize_attributes(attributes):
    """Serialize attributes.

    Parameters
    ----------
    attributes : dict
        Attributes to serialize.

    """
    new_attributes = attributes.copy()
    for attr_name, attr_value in new_attributes.items():
        if not isinstance(attr_value, (dict, list, tuple, str, int, float, bool, type(None))):
            # Attribute is not JSON-serializable according to this table
            # https://docs.python.org/3.4/library/json.html#json.JSONEncoder
            # so we convert to string
            new_attributes[attr_name] = str(attr_value)

    return new_attributes


class GeoFeature(Mapping, NotebookPlottingMixin):
    """GeoFeature object.

    """
    def __init__(self, geovector, attributes):
        """Initialize a GeoFeature object.

        Parameters
        ----------
        geovector : GeoVector
            Geometry.
        attributes : dict
            Properties.

        """
        self.geometry = geovector  # type: GeoVector
        self._attributes = attributes

    @property
    def crs(self):
        return self.geometry.crs

    @property
    def attributes(self):
        return self._attributes

    @property
    def __geo_interface__(self):
        return self.to_record(WGS84_CRS)

    def to_record(self, crs):
        return {
            'type': 'Feature',
            'properties': serialize_attributes(self._attributes),
            'geometry': self.geometry.to_record(crs),
        }

    @classmethod
    def from_record(cls, record, crs, schema=None):
        if schema is not None:
            attributes = transform_attributes(record["properties"], schema)
        else:
            attributes = record["properties"]

        return cls(
            GeoVector(
                shape(record['geometry']),
                crs
            ),
            attributes
        )

    def __len__(self):
        return len(self.attributes)

    def __getitem__(self, item):
        return self.attributes[item]

    def __iter__(self):
        return iter(self.attributes)

    def __eq__(self, other):
        return (
            self.geometry == other.geometry
            and self.attributes == other.attributes
        )

    @classmethod
    def from_shape(cls, shape):
        return cls(GeoVector(shape, DEFAULT_CRS), {})

    def __getattr__(self, item):
        if item in GEOM_PROPERTIES:
            def delegated_(self_):
                return self_.__class__(getattr(self_.geometry, item), self_.attributes)

            # Use class docstring to properly translate properties, see
            # https://stackoverflow.com/a/38118315/554319
            delegated_.__doc__ = getattr(self.geometry._shape.__class__, item).__doc__

            # Transform to a property
            delegated_property = property(delegated_)

            # Bind the property
            setattr(self.__class__, item, delegated_property)

        elif item in GEOM_NONVECTOR_PROPERTIES:
            def delegated_(self_):
                return getattr(self_.get_shape(self_.crs), item)

            # Use class docstring to properly translate properties, see
            # https://stackoverflow.com/a/38118315/554319
            delegated_.__doc__ = getattr(self.geometry._shape.__class__, item).__doc__

            # Transform to a property
            delegated_property = property(delegated_)

            # Bind the property
            setattr(self.__class__, item, delegated_property)

        elif item in GEOM_UNARY_PREDICATES:
            def delegated_(self_):
                return getattr(self_.geometry, item)

            # Use class docstring to properly translate properties, see
            # https://stackoverflow.com/a/38118315/554319
            delegated_.__doc__ = getattr(self.geometry._shape.__class__, item).__doc__

            # Transform to a property
            delegated_property = property(delegated_)

            # Bind the property
            setattr(self.__class__, item, delegated_property)

        elif item in GEOM_BINARY_PREDICATES:
            def delegated_predicate(self_, other):
                # Transform to a GeoFeature without attributes if necessary
                if isinstance(other, GeoVector):
                    other = self_.__class__(other, {})

                return getattr(self_.geometry, item)(
                    other.reproject(self_.geometry.crs).geometry)

            delegated_predicate.__doc__ = getattr(self.geometry._shape, item).__doc__

            # Bind the attribute
            setattr(self.__class__, item, delegated_predicate)

        elif item in GEOM_BINARY_OPERATIONS:
            def delegated_operation(self_, other):
                # Transform to a GeoFeature without attributes if necessary
                if isinstance(other, GeoVector):
                    other = self_.__class__(other, {})

                attributes = self_.attributes.copy()
                attributes.update(other.attributes)
                return self_.__class__(
                    getattr(self_.geometry, item)(other.reproject(self_.geometry.crs).geometry),
                    attributes
                )

            delegated_operation.__doc__ = getattr(self.geometry._shape, item).__doc__

            # Bind the attribute
            setattr(self.__class__, item, delegated_operation)

        else:
            raise AttributeError("'{}' object has no attribute '{}'".format(self.__class__, item))

        # Return the newly bound attribute
        return getattr(self, item)

    def get_shape(self, crs):
        """Gets the underlying Shapely shape in a specified CRS."""
        return self.geometry.get_shape(crs)

    def polygonize(self, width, **kwargs):
        return self.__class__(
            self.geometry.polygonize(width, **kwargs),
            self.attributes
        )

    def reproject(self, new_crs):
        return self.__class__(self.geometry.reproject(new_crs), self.attributes)

    def __str__(self):
        return "{}({}, {})".format(
            self.__class__.__name__,
            self.geometry._shape.__class__.__name__,
            dict(self))

    def __repr__(self):
<<<<<<< HEAD
        return str(self)

    def get_tiled_feature(self, x, y, z, bands, masked):
        """Generate a new GeoFeature with new attribute a mercator tile from the raster.

        Parameters
        ----------
        x: int
            x coordinate of tile
        y: int
            y coordinate of tile
        z: int
            zoom level
        bands: list
            list of indices of requested bads, default None which returns all bands

        Returns
        -------
        GeoFeature

        """
        attributes = copy.deepcopy(self.attributes)
        attributes['tile'] = self.get_raster().get_tile(x, y, z, bands,masked=masked)
        attributes['tile_x'] = x
        attributes['tile_y'] = y
        attributes['tile_z'] = z
        attributes['tile_bans'] = bands
        return self.__class__(self.geometry, attributes)
=======
        return str(self)
>>>>>>> 1dc72486
<|MERGE_RESOLUTION|>--- conflicted
+++ resolved
@@ -229,35 +229,4 @@
             dict(self))
 
     def __repr__(self):
-<<<<<<< HEAD
-        return str(self)
-
-    def get_tiled_feature(self, x, y, z, bands, masked):
-        """Generate a new GeoFeature with new attribute a mercator tile from the raster.
-
-        Parameters
-        ----------
-        x: int
-            x coordinate of tile
-        y: int
-            y coordinate of tile
-        z: int
-            zoom level
-        bands: list
-            list of indices of requested bads, default None which returns all bands
-
-        Returns
-        -------
-        GeoFeature
-
-        """
-        attributes = copy.deepcopy(self.attributes)
-        attributes['tile'] = self.get_raster().get_tile(x, y, z, bands,masked=masked)
-        attributes['tile_x'] = x
-        attributes['tile_y'] = y
-        attributes['tile_z'] = z
-        attributes['tile_bans'] = bands
-        return self.__class__(self.geometry, attributes)
-=======
-        return str(self)
->>>>>>> 1dc72486
+        return str(self)