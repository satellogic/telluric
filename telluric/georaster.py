import json
import os
import io
import contextlib
from functools import reduce, partial
from typing import Callable, Union, Iterable, Dict, List, Optional, Tuple
from types import SimpleNamespace
from enum import Enum

import tempfile
from copy import copy, deepcopy

import math
from itertools import groupby

import mercantile

import warnings

import numpy as np
import imageio

from boltons.setutils import IndexedSet

from rasterio.crs import CRS
import rasterio
import rasterio.warp
import rasterio.shutil
from rasterio.coords import BoundingBox
from rasterio.enums import Resampling, Compression
from rasterio.features import geometry_mask
from rasterio.io import WindowMethodsMixin
from affine import Affine

from shapely.geometry import Point, Polygon

from PIL import Image

from telluric.constants import DEFAULT_CRS, WEB_MERCATOR_CRS, MERCATOR_RESOLUTION_MAPPING
from telluric.vectors import GeoVector
from telluric.util.projections import transform

from telluric.util.raster_utils import (
    convert_to_cog, _calc_overviews_factors,
    _mask_from_masked_array, _join_masks_from_masked_array,
    calc_transform, warp)

import matplotlib  # for mypy

with warnings.catch_warnings():  # silences warning, see https://github.com/matplotlib/matplotlib/issues/5836
    warnings.simplefilter("ignore", UserWarning)
    import matplotlib.pyplot as plt


dtype_map = {
    np.uint8: rasterio.uint8,
    np.uint16: rasterio.uint16,
    np.uint32: rasterio.uint32,
    np.int16: rasterio.int16,
    np.int32: rasterio.int32,
    np.float32: rasterio.float32,
    np.float64: rasterio.float64,
}


gdal_drivers = {
    'tif': 'GTiff',
    'tiff': 'GTiff',
    'png': 'PNG',
    'jpg': 'JPEG',
    'jpeg': 'JPEG',
}


class MergeStrategy(Enum):
    LEFT_ALL = 0
    INTERSECTION = 1
    UNION = 2


def merge_all(rasters, roi=None, dest_resolution=None, merge_strategy=MergeStrategy.UNION,
              shape=None, ul_corner=None, crs=None):
    """Merge a list of rasters, cropping by a region of interest.
       There are cases that the roi is not precise enough for this cases one can use,
       the upper left corner the shape and crs to precisely define the roi.
       When roi is provided the ul_corner, shape and crs are ignored
    """
    if dest_resolution is None:
        dest_resolution = rasters[0].res_xy()

    # Create empty raster
    empty = GeoRaster2.empty_from_roi(
        roi, resolution=dest_resolution, band_names=rasters[0].band_names,
        dtype=rasters[0].dtype, shape=shape, ul_corner=ul_corner, crs=crs)

    # Create a list of single band rasters
    all_band_names, projected_rasters = _prepare_rasters(rasters, merge_strategy, empty)

    if all_band_names:
        # Merge common bands
        projected_rasters = _merge_common_bands(projected_rasters)

        # Merge all bands
        raster = reduce(_stack_bands, projected_rasters)

        return empty.copy_with(image=raster.image, band_names=raster.band_names)

    else:
        raise ValueError("result contains no bands, use another merge strategy")


def _merge_common_bands(rasters):
    # type: (List[_Raster]) -> List[_Raster]
    """Combine the common bands.

    """
    # Compute band order
    all_bands = IndexedSet([rs.band_names[0] for rs in rasters])

    def key(rs):
        return all_bands.index(rs.band_names[0])

    rasters_final = []  # type: List[_Raster]
    for band_name, rasters_group in groupby(sorted(rasters, key=key), key=key):
        rasters_final.append(reduce(_fill_pixels, rasters_group))

    return rasters_final


def _prepare_rasters(rasters, merge_strategy, first):
    # type: (List[GeoRaster2], MergeStrategy, GeoRaster2) -> Tuple[IndexedSet[str], List[_Raster]]
    """Prepares the rasters according to the baseline (first) raster and the merge strategy.

    The baseline (first) raster is used to crop and reproject the other rasters,
    while the merge strategy is used to compute the bands of the result. These
    are returned for diagnostics.

    """
    # Create list of prepared rasters
    all_band_names = IndexedSet(first.band_names)
    projected_rasters = []  # type: List[GeoRaster2]
    for raster in rasters:
        projected_raster = _prepare_other_raster(first, raster)

        # Modify the bands only if an intersecting raster was returned
        if projected_raster:
            if merge_strategy is MergeStrategy.INTERSECTION:
                all_band_names.intersection_update(projected_raster.band_names)
            elif merge_strategy is MergeStrategy.UNION:
                all_band_names.update(projected_raster.band_names)

            projected_rasters.append(projected_raster)

    # Extend the rasters list with only those that have the requested bands
    single_band_rasters = []
    for projected_raster in projected_rasters:
        single_band_rasters.extend(_explode_raster(projected_raster, all_band_names))

    return all_band_names, single_band_rasters


# noinspection PyDefaultArgument
def _explode_raster(raster, band_names=[]):
    # type: (GeoRaster2, Iterable[str]) -> List[_Raster]
    """Splits a raster into multiband rasters.

    """
    # Using band_names=[] does no harm because we are not mutating it in place
    # and it makes MyPy happy
    if not band_names:
        band_names = raster.band_names
    else:
        band_names = list(IndexedSet(raster.band_names).intersection(band_names))

    return [_Raster(image=raster.bands_data([band_name]), band_names=[band_name]) for band_name in band_names]


def _prepare_other_raster(one, other):
    # type: (GeoRaster2, GeoRaster2) -> Union[GeoRaster2, None]
    # Crop and reproject the second raster, if necessary
    if not (one.crs == other.crs and one.affine.almost_equals(other.affine) and one.shape == other.shape):
        if one.footprint().intersects(other.footprint()):
            other = other.crop(one.footprint(), resolution=one.resolution())
            other = other._reproject(new_width=one.width, new_height=one.height,
                                     dest_affine=one.affine, dst_crs=one.crs,
                                     resampling=Resampling.nearest)

        else:
            return None

    return other


def _fill_pixels(one, other):
    # type: (_Raster, _Raster) -> _Raster
    """Merges two single band rasters with the same band by filling the pixels according to depth.

    """
    assert len(one.band_names) == len(other.band_names) == 1, "Rasters are not single band"

    # We raise an error in the intersection is empty.
    # Other options include returning an "empty" raster or just None.
    # The problem with the former is that GeoRaster2 expects a 2D or 3D
    # numpy array, so there is no obvious way to signal that this raster
    # has no bands. Also, returning a (1, 1, 0) numpy array is useless
    # for future concatenation, so the expected shape should be used
    # instead. The problem with the latter is that it breaks concatenation
    # anyway and requires special attention. Suggestions welcome.
    if one.band_names != other.band_names:
        raise ValueError("rasters have no bands in common, use another merge strategy")

    new_image = one.image.copy()
    other_image = other.image

    # The values that I want to mask are the ones that:
    # * Were already masked in the other array, _or_
    # * Were already unmasked in the one array, so I don't overwrite them
    other_values_mask = (other_image.mask[0] | (~one.image.mask[0]))

    # Reshape the mask to fit the future array
    other_values_mask = other_values_mask[None, ...]

    # Overwrite the values that I don't want to mask
    new_image[~other_values_mask] = other_image[~other_values_mask]

    # In other words, the values that I wanted to write are the ones that:
    # * Were already masked in the one array, _and_
    # * Were not masked in the other array
    # The reason for using the inverted form is to retain the semantics
    # of "masked=True" that apply for masked arrays. The same logic
    # could be written, using the De Morgan's laws, as
    # other_values_mask = (one.image.mask[0] & (~other_image.mask[0])
    # other_values_mask = other_values_mask[None, ...]
    # new_image[other_values_mask] = other_image[other_values_mask]
    # but here the word "mask" does not mean the same as in masked arrays.

    return _Raster(image=new_image, band_names=one.band_names)


def _stack_bands(one, other):
    # type: (_Raster, _Raster) -> _Raster
    """Merges two rasters with non overlapping bands by stacking the bands.

    """
    assert set(one.band_names).intersection(set(other.band_names)) == set()

    # We raise an error in the bands are the same. See above.
    if one.band_names == other.band_names:
        raise ValueError("rasters have the same bands, use another merge strategy")

    # Apply "or" to the mask in the same way rasterio does, see
    # https://mapbox.github.io/rasterio/topics/masks.html#dataset-masks
    # In other words, mask the values that are already masked in either
    # of the two rasters, since one mask per band is not supported
    new_mask = one.image.mask[0] | other.image.mask[0]

    # Concatenate the data along the band axis and apply the mask
    new_image = np.ma.masked_array(
        np.concatenate([
            one.image.data,
            other.image.data
        ]),
        mask=[new_mask] * (one.image.shape[0] + other.image.shape[0])
    )
    new_bands = one.band_names + other.band_names

    # We don't copy image and mask here, due to performance issues,
    # this output should not use without eventually being copied
    # In this context we are copying the object in the end of merge_all merge_first and merge
    return _Raster(image=new_image, band_names=new_bands)


def merge_two(one, other, merge_strategy=MergeStrategy.UNION, silent=False):
    # type: (GeoRaster2, GeoRaster2, MergeStrategy, bool) -> GeoRaster2
    """Merge two rasters into one.

    Parameters
    ----------
    one : GeoRaster2
        Left raster to merge.
    other : GeoRaster2
        Right raster to merge.
    merge_strategy : MergeStrategy
        Merge strategy, from :py:data:`telluric.georaster.MergeStrategy` (default to "union").
    silent : bool, optional
        Whether to raise errors or return some result, default to False (raise errors).

    Returns
    -------
    GeoRaster2

    """
    other_res = _prepare_other_raster(one, other)
    if other_res is None:
        if silent:
            return one
        else:
            raise ValueError("rasters do not intersect")

    else:
        other = other_res  # To make MyPy happy

    # Create a list of single band rasters
    # Cropping won't happen twice, since other was already cropped
    all_band_names, projected_rasters = _prepare_rasters([other], merge_strategy, first=one)

    if not all_band_names and not silent:
        raise ValueError("rasters have no bands in common, use another merge strategy")

    # Merge common bands
    projected_rasters = _merge_common_bands(_explode_raster(one, all_band_names) + projected_rasters)

    # Merge all bands
    raster = reduce(_stack_bands, projected_rasters)

    return one.copy_with(image=raster.image, band_names=raster.band_names)


class GeoRaster2Warning(UserWarning):
    """Base class for warnings in the GeoRaster class."""
    pass


class GeoRaster2Error(Exception):
    """Base class for exceptions in the GeoRaster class."""

    pass


class GeoRaster2IOError(GeoRaster2Error):
    """Base class for exceptions in GeoRaster read/write."""

    pass


class GeoRaster2NotImplementedError(GeoRaster2Error, NotImplementedError):
    """Base class for NotImplementedError in the GeoRaster class. """
    pass


class _Raster:
    """ A class that has image, band_names and shape
    """

    def __init__(self, image=None, band_names=None, shape=None, nodata=0):
        """Create a GeoRaster object

        :param image: optional supported: np.ma.array, np.array, TODO: PIL image
        :param band_names: e.g. ['red', 'blue'] or 'red'
        :param shape: raster image shape, optional
        """
        self._image = None
        self._band_names = None
        self._shape = copy(shape)
        if band_names:
            self._set_bandnames(copy(band_names))
        if image is not None:
            self._set_image(image.copy(), nodata)
            self._dtype = np.dtype(image.dtype)
        else:
            self._dtype = None

    def _set_image(self, image, nodata=0):
        """
        Set self._image.

        :param image: supported: np.ma.array, np.array, TODO: PIL image
        :param nodata: if provided image is array (not masked array), treat pixels with value=nodata as nodata
        :return:
        """
        # convert to masked array:
        if isinstance(image, np.ma.core.MaskedArray):
            masked = image
        elif isinstance(image, np.core.ndarray):
            masked = np.ma.masked_array(image, image == nodata)
        else:
            raise GeoRaster2NotImplementedError('only ndarray or masked array supported, got %s' % type(image))

        # make sure array is 3d:
        if len(masked.shape) == 3:
            self._image = masked
        elif len(masked.shape) == 2:
            self._image = masked[np.newaxis, :, :]
        else:
            raise GeoRaster2Error('expected 2d or 3d image, got shape=%s' % masked.shape)

        # update shape
        if self._shape is None:
            self._set_shape(self._image.shape)

        self._image_after_load_validations()

        self._image.setflags(write=0)

    def _set_shape(self, shape):
        self._shape = shape
        # update band_names
        if self._band_names is None:
            self._set_bandnames(list(range(self._shape[0])))

    def _image_after_load_validations(self):
        if self._image is None:
            return
        if self._shape != self._image.shape:
            raise GeoRaster2Error('image.shape and self.shape are not equal, image.shape=%s, self.shape=%s' %
                                  (self._image.shape, self._shape))

        if self._shape[0] != len(self._band_names):
            raise GeoRaster2Error("Expected %s bands, found %s." % (len(self._band_names), self.image.shape[0]))

    def _set_bandnames(self, band_names=None):
        if isinstance(band_names, str):  # single band:
            band_names = [band_names]
        self._band_names = list(band_names)

    def bands_data(self, bands):
        if isinstance(bands, str):
            bands = bands.split(",")

        missing_bands = set(bands) - set(self.band_names)
        if missing_bands:
            raise GeoRaster2Error('requested bands %s that are not found in raster' % missing_bands)

        bands_indices = [self.band_names.index(band) for band in bands]
        bands_data = self.image[bands_indices, :, :]
        return bands_data

    @property
    def band_names(self):
        return self._band_names or []

    @property
    def image(self):
        return self._image


class GeoRaster2(WindowMethodsMixin, _Raster):
    """
    Represents multiband georeferenced image, supporting nodata pixels.
    The name "GeoRaster2" is temporary.

    conventions:

    * .array is np.masked_array, mask=True on nodata pixels.
    * .array is [band, y, x]
    * .affine is affine.Affine
    * .crs is rasterio.crs.CRS
    * .band_names is list of strings, order corresponding to order in .array

    """
    def __init__(self, image=None, affine=None, crs=None,
                 filename=None, band_names=None, nodata=0, shape=None, footprint=None,
                 temporary=False):
        """Create a GeoRaster object

        :param filename: optional path/url to raster file for lazy loading
        :param image: optional supported: np.ma.array, np.array, TODO: PIL image
        :param affine: affine.Affine, or 9 numbers:
            [step_x, 0, origin_x, 0, step_y, origin_y, 0, 0, 1]
        :param crs: wkt/epsg code, e.g. {'init': 'epsg:32620'}
        :param band_names: e.g. ['red', 'blue'] or 'red'
        :param shape: raster image shape, optional
        :param nodata: if provided image is array (not masked array), treat pixels with value=nodata as nodata
        :param temporary: True means that file referenced by filename is temporary
            and will be removed by destructor, default False
        """
        super().__init__(image=image, band_names=band_names, shape=shape, nodata=nodata)
        self._affine = deepcopy(affine)
        self._crs = CRS(copy(crs)) if crs else None  # type: Union[None, CRS]
        self._filename = filename
        self._temporary = temporary
        self._footprint = copy(footprint)

    def __del__(self):
        self._cleanup()

    #  IO:
    @classmethod
    def _raster_opener(cls, filename, *args, **kwargs):
        """Return handler to open rasters (rasterio.open)."""
        with warnings.catch_warnings():
            warnings.simplefilter('ignore', rasterio.errors.NotGeoreferencedWarning)
            warnings.simplefilter('ignore', UserWarning)
            try:
                return rasterio.open(filename, *args, **kwargs)
            except (rasterio.errors.RasterioIOError, rasterio._err.CPLE_BaseError) as e:
                raise GeoRaster2IOError(e)

    @classmethod
    def open(cls, filename, band_names=None, lazy_load=True, **kwargs):
        """
        Read a georaster from a file.

        :param filename: url
        :param band_names: list of strings, or string.
                            if None - will try to read from image, otherwise - these will be ['0', ..]
        :param lazy_load: if True - do not load anything
        :return: GeoRaster2
        """
        geo_raster = cls(filename=filename, band_names=band_names, **kwargs)
        if not lazy_load:
            geo_raster._populate_from_rasterio_object(read_image=True)
        return geo_raster

    @classmethod
    def empty_from_roi(cls, roi=None, resolution=None,
                       band_names=None, dtype=np.uint8, ul_corner=None, shape=None, crs=None):
        from telluric import rasterization

        if roi:
            crs = crs or roi.crs
            roi = roi.get_shape(crs)

        return rasterization.rasterize([], crs, roi, resolution, band_names=band_names,
                                       dtype=dtype, shape=shape, ul_corner=ul_corner)

    def _cleanup(self):
        if self._filename is not None and self._temporary:
            with contextlib.suppress(FileNotFoundError):
                os.remove(self._filename)
            self._filename = None
            self._temporary = False

    def _populate_from_rasterio_object(self, read_image):
        with self._raster_opener(self._filename) as raster:  # type: rasterio.DatasetReader
            self._affine = copy(raster.transform)
            self._crs = copy(raster.crs)
            assert self._crs.is_valid
            self._dtype = np.dtype(raster.dtypes[0])

            # if band_names not provided, try read them from raster tags.
            # if not - leave empty, for default:
            key_name = None
            if self._band_names is None:
                tags = raster.tags(ns="rastile")
                band_names = None
                if "band_names" in tags:
                    key_name = 'band_names'

                else:
                    tags = raster.tags()
                    if tags and 'telluric_band_names' in tags:
                        key_name = 'telluric_band_names'

                if key_name is not None:
                    band_names = tags[key_name]
                    if isinstance(band_names, str):
                        band_names = json.loads(band_names)
                    self._set_bandnames(band_names)

            if read_image:
                image = np.ma.masked_array(raster.read(), ~raster.read_masks()).copy()
                self._set_image(image)
            else:
                self._set_shape((raster.count, raster.shape[0], raster.shape[1]))

    @classmethod
    def tags(cls, filename, namespace=None):
        """Extract tags from file."""
        return cls._raster_opener(filename).tags(ns=namespace)

    @property
    def image(self):
        """Raster bitmap in numpy array."""
        if self._image is None:
            self._populate_from_rasterio_object(read_image=True)
        return self._image

    @property
    def band_names(self):
        """Raster affine."""
        if self._band_names is None:
            self._populate_from_rasterio_object(read_image=False)
        return self._band_names

    @property
    def affine(self):
        """Raster affine."""
        if self._affine is None:
            self._populate_from_rasterio_object(read_image=False)
        return self._affine

    transform = affine

    @property
    def crs(self):  # type: () -> CRS
        """Raster crs."""
        if self._crs is None:
            self._populate_from_rasterio_object(read_image=False)
        return self._crs

    @property
    def shape(self):
        """Raster shape."""
        if self._shape is None:
            self._populate_from_rasterio_object(read_image=False)
        return self._shape

    @property
    def dtype(self):
        if self._dtype is None:
            self._populate_from_rasterio_object(read_image=False)
        return self._dtype

    @property
    def num_bands(self):
        """Raster number of bands."""
        return int(self.shape[0])

    @property
    def width(self):
        """Raster width."""
        return int(self.shape[2])

    @property
    def height(self):
        """Raster height."""
        return int(self.shape[1])

    def save(self, filename, tags=None, **kwargs):
        """
        Save GeoRaster to a file.

        :param filename: url
        :param tags: tags to add to default namespace

        optional parameters:

        * GDAL_TIFF_INTERNAL_MASK: specifies whether mask is within image file, or additional .msk
        * overviews: if True, will save with previews. default: True
        * factors: list of factors for the overview, default: calculated based on raster width and height
        * resampling: to build overviews. default: cubic
        * tiled: if True raster will be saved tiled, default: False
        * compress: any supported rasterio.enums.Compression value, default to LZW
        * blockxsize: int, tile x size, default:256
        * blockysize: int, tile y size, default:256
        * creation_options: dict, key value of additional creation options
        * nodata: if passed, will save with nodata value (e.g. useful for qgis)

        """

        folder = os.path.abspath(os.path.join(filename, os.pardir))
        os.makedirs(folder, exist_ok=True)

        if (
            (self._image is None and self._filename is not None) and
            (tags is None and not kwargs)
        ):
            rasterio.shutil.copy(self._filename, filename)
            self._cleanup()
            self._filename = filename
            return

        internal_mask = kwargs.get('GDAL_TIFF_INTERNAL_MASK', True)
        nodata_value = kwargs.get('nodata', None)
        compression = kwargs.get('compression', Compression.lzw)
        rasterio_envs = {'GDAL_TIFF_INTERNAL_MASK': internal_mask}
        if os.environ.get('DEBUG', False):
            rasterio_envs['CPL_DEBUG'] = True
        with rasterio.Env(**rasterio_envs):
            try:
                size = self.image.shape
                extension = os.path.splitext(filename)[1].lower()[1:]
                driver = gdal_drivers[extension]

                # tiled
                tiled = kwargs.get('tiled', False)
                blockxsize = kwargs.get('blockxsize', 256)
                blockysize = kwargs.get('blockysize', 256)

                params = {
                    'mode': "w", 'transform': self.affine, 'crs': self.crs,
                    'driver': driver, 'width': size[2], 'height': size[1], 'count': size[0],
                    'dtype': dtype_map[self.image.dtype.type],
                    'nodata': nodata_value,
                    'masked': True,
                    'blockxsize': min(blockxsize, size[2]),
                    'blockysize': min(blockysize, size[1]),
                    'tiled': tiled,
                    'compress': compression.name if compression in Compression else compression,
                }

                # additional creation options
                # -co COPY_SRC_OVERVIEWS=YES  -co COMPRESS=DEFLATE -co PHOTOMETRIC=MINISBLACK
                creation_options = kwargs.get('creation_options', {})
                if creation_options:
                    params.update(**creation_options)

                with self._raster_opener(filename, **params) as r:

                    # write data:
                    for band in range(self.image.shape[0]):
                        if nodata_value is not None:
                            img = deepcopy(self.image)
                            # those pixels aren't nodata, make sure they're not set to nodata:
                            img.data[np.logical_and(img == nodata_value, self.image.mask is False)] = nodata_value + 1
                            img = np.ma.filled(img, nodata_value)
                        else:
                            img = self.image.data
                        r.write_band(1 + band, img[band, :, :])

                    # write mask:
                    mask = _mask_from_masked_array(self.image)
                    r.write_mask(mask)

                    # write tags:
                    tags_to_save = {'telluric_band_names': json.dumps(self.band_names)}
                    if tags:
                        tags_to_save.update(tags)

                    r.update_tags(**tags_to_save)  # in default namespace

                    # overviews:
                    overviews = kwargs.get('overviews', True)
                    resampling = kwargs.get('resampling', Resampling.cubic)
                    if overviews:
                        factors = kwargs.get('factors')
                        if factors is None:
                            factors = self._overviews_factors()
                        else:
                            factor_max = max(self._overviews_factors(blocksize=1), default=0)
                            factors = [f for f in factors if f <= factor_max]
                        r.build_overviews(factors, resampling=resampling)
                        r.update_tags(ns='rio_overview', resampling=resampling.name)

            except (rasterio.errors.RasterioIOError, rasterio._err.CPLE_BaseError, KeyError) as e:
                raise GeoRaster2IOError(e)

    def __eq__(self, other):
        """Return True if GeoRasters are equal."""
        return self.crs == other.crs \
            and self.affine.almost_equals(other.affine) \
            and self.shape == other.shape \
            and self.image.dtype == other.image.dtype \
            and (
                (self.image.mask is np.ma.nomask or not np.any(self.image.mask)) and
                (other.image.mask is np.ma.nomask or not np.any(other.image.mask)) or
                np.array_equal(self.image.mask, other.image.mask)) \
            and np.array_equal(np.ma.filled(self.image, 0), np.ma.filled(other.image, 0))

    def __getitem__(self, key):
        """
        Crop raster by pixels.

        :param key: 2 slices: first over x, second over y.
        :return: new GeoRaster2
        """
        if isinstance(key, tuple) and len(key) == 2 and isinstance(key[0], slice) and isinstance(key[1], slice):
            if key[0].step is not None or key[1].step is not None:
                raise GeoRaster2Error('Expected slicing with default step. Use raster.resize().')

            x_slice = key[0]
            y_slice = key[1]
            if (x_slice.start or 0) < 0 or (y_slice.start or 0) < 0:
                x_slice = slice(max(x_slice.start or 0, 0), x_slice.stop, x_slice.step)
                y_slice = slice(max(y_slice.start or 0, 0), y_slice.stop, y_slice.step)

                warnings.warn("Negative indices are not supported and were rounded to zero", GeoRaster2Warning)

            x_start = x_slice.start if x_slice.start is not None else 0
            y_start = y_slice.start if y_slice.start is not None else 0

            key = (slice(None, None, None), y_slice, x_slice)  # keep all bands

            affine_translated = self.affine * Affine.translation(x_start, y_start)

            return self.copy_with(image=self.image[key], affine=affine_translated)
        else:
            raise GeoRaster2Error('expected slice, got %s' % (key,))

    def get(self, point):
        """
        Get the pixel values at the requested point.

        :param point: A GeoVector(POINT) with the coordinates of the values to get
        :return: numpy array of values
        """
        if not (isinstance(point, GeoVector) and point.type == 'Point'):
            raise TypeError('expect GeoVector(Point), got %s' % (point,))

        target = self.to_raster(point)
        return self.image[:, int(target.y), int(target.x)]

    def __contains__(self, geometry):
        """
        Evaluate wether the geometry is fully contained in this raster

        :param geometry: A GeoVector to check
        :return: boolean
        """
        return self.footprint().contains(geometry)

    def astype(self, dst_type, in_range='dtype', out_range='dtype', clip_negative=False):
        """ Returns copy of the raster, converted to desired type
        Supported types: uint8, uint16, uint32, int8, int16, int32, float16, float32, float64

        :param dst_type: desired type
        :param in_range: str or 2-tuple, default 'dtype':
            'image': use image min/max as the intensity range,
            'dtype': use min/max of the image's dtype as the intensity range,
            2-tuple: use explicit min/max intensities, it is possible to use
                     'min' or 'max' as tuple values - in this case they will be
                     replaced by min or max intensity of image respectively
        :param out_range: str or 2-tuple, default 'dtype':
            'dtype': use min/max of the image's dtype as the intensity range,
            2-tuple: use explicit min/max intensities
        :param clip_negative: boolean, if `True` - clip the negative range, default False
        :return: numpy array of values
        """

        def type_max(dtype):
            return np.iinfo(dtype).max

        def type_min(dtype):
            return np.iinfo(dtype).min

        if (
            in_range is None and out_range is not None or
            out_range is None and in_range is not None
        ):
            raise GeoRaster2Error("Both ranges should be specified or none of them.")

        src_type = self.image.dtype
        if not np.issubdtype(src_type, np.integer) and in_range == 'dtype':
            in_range = 'image'
            warnings.warn("Value 'dtype' of in_range parameter is supported only for integer type. "
                          "Instead 'image' will be used.", GeoRaster2Warning)

        if not np.issubdtype(dst_type, np.integer) and out_range == 'dtype':
            raise GeoRaster2Error("Value 'dtype' of out_range parameter is supported only for integer type.")

        if (
            dst_type == src_type and
            in_range == out_range == 'dtype'
        ):
            return self

        # streching or shrinking intensity levels is required
        if out_range is not None:
            if out_range == 'dtype':
                omax = type_max(dst_type)
                omin = type_min(dst_type)
                if clip_negative and omin < 0:
                    omin = 0
            else:
                omin, omax = out_range

            if in_range == 'dtype':
                imin = type_min(src_type)
                imax = type_max(src_type)
            elif in_range == 'image':
                imin = min(self.min())
                imax = max(self.max())
            else:
                imin, imax = in_range
                if imin == 'min':
                    imin = min(self.min())
                if imax == 'max':
                    imax = max(self.max())

            if imin == imax:
                conversion_gain = 0
            else:
                conversion_gain = (omax - omin) / (imax - imin)

            # temp conversion, to handle saturation
            dst_array = conversion_gain * (self.image.astype(np.float) - imin) + omin
            dst_array = np.clip(dst_array, omin, omax)
        else:
            dst_array = self.image

        dst_array = dst_array.astype(dst_type)
        return self.copy_with(image=dst_array)

    def crop(self, vector, resolution=None):
        """
        crops raster outside vector (convex hull)
        :param vector: GeoVector
        :param resolution: output resolution, None for full resolution
        :return: GeoRaster
        """
        bounds, window = self._vector_to_raster_bounds(vector, boundless=self._image is None)
        if resolution:
            xsize, ysize = self._resolution_to_output_shape(bounds, resolution)
        else:
            xsize, ysize = (None, None)

        return self.pixel_crop(bounds, xsize, ysize, window=window)

    def _window(self, bounds, to_round=True):
        # self.window expects to receive the arguments west, south, east, north,
        # so for positive e in affine we should swap top and bottom
        if self.affine[4] > 0:
            window = self.window(bounds[0], bounds[3], bounds[2], bounds[1], precision=6)
        else:
            window = self.window(*bounds, precision=6)
        if to_round:
            window = window.round_offsets().round_shape(op='ceil', pixel_precision=3)
        return window

    def _vector_to_raster_bounds(self, vector, boundless=False):
        # bounds = tuple(round(bb) for bb in self.to_raster(vector).bounds)
        vector_bounds = vector.get_bounds(self.crs)
        if any(map(math.isinf, vector_bounds)):
            raise GeoRaster2Error('bounds %s cannot be transformed from %s to %s' % (
                vector.get_shape(vector.crs).bounds, vector.crs, self.crs))
        window = self._window(vector_bounds)
        (ymin, ymax), (xmin, xmax) = window.toranges()
        bounds = (xmin, ymin, xmax, ymax)
        if not boundless:
            left = max(0, bounds[0])
            bottom = max(0, bounds[1])
            right = min(self.width, bounds[2])
            top = min(self.height, bounds[3])
            bounds = (left, bottom, right, top)
        else:
            left, bottom, right, top = bounds

        width = right - left
        height = top - bottom
        window = rasterio.windows.Window(col_off=left, row_off=bottom, width=width, height=height)

        return bounds, window

    def _resolution_to_output_shape(self, bounds, resolution):
        base_resolution = abs(self.affine[0])
        if isinstance(resolution, (int, float)):
            xscale = yscale = resolution / base_resolution
        else:
            xscale = resolution[0] / base_resolution
            yscale = resolution[1] / base_resolution

        width = bounds[2] - bounds[0]
        height = bounds[3] - bounds[1]

        xsize = round(width / xscale)
        ysize = round(height / yscale)

        return xsize, ysize

    def pixel_crop(self, bounds, xsize=None, ysize=None, window=None):
        """Crop raster outside vector (convex hull).

        :param bounds: bounds of requester portion of the image in image pixels
        :param xsize: output raster width, None for full resolution
        :param ysize: output raster height, None for full resolution
        :param windows: the bounds representation window on image in image pixels, optional
        :return: GeoRaster
        """
        if self._image is not None:
            return self._crop(bounds, xsize=xsize, ysize=ysize)
        else:
            window = window or rasterio.windows.Window(bounds[0],
                                                       bounds[1],
                                                       bounds[2] - bounds[0] + 1,
                                                       bounds[3] - bounds[1] + 1)
            return self.get_window(window, xsize=xsize, ysize=ysize)

    def _crop(self, bounds, xsize=None, ysize=None):
        """Crop raster outside vector (convex hull).

        :param bounds: bounds on image
        :param xsize: output raster width, None for full resolution
        :param ysize: output raster height, None for full resolution
        :return: GeoRaster2
        """
        out_raster = self[
            int(bounds[0]): int(bounds[2]),
            int(bounds[1]): int(bounds[3])
        ]

        if xsize and ysize:
            if not (xsize == out_raster.width and ysize == out_raster.height):
                out_raster = out_raster.resize(dest_width=xsize, dest_height=ysize)
        return out_raster

    def attributes(self, url):
        """Without opening image, return size/bitness/bands/geography/...."""
        raise NotImplementedError

    def copy_with(self, **kwargs):
        """Get a copy of this GeoRaster with some attributes changed. NOTE: image is shallow-copied!"""
        init_args = {'affine': self.affine, 'crs': self.crs, 'band_names': self.band_names}
        init_args.update(kwargs)

        # The image is a special case because we don't want to make a copy of a possibly big array
        # unless totally necessary
        if 'image' not in init_args:
            init_args['image'] = self.image

        return self.__class__(**init_args)

    deepcopy_with = copy_with

    def __copy__(self):
        return self.copy_with()

    def __deepcopy__(self, memo):
        return self.deepcopy_with()

    def resolution(self):
        """Return resolution. if different in different axis - return geometric mean."""
        return float(np.sqrt(np.abs(self.affine.determinant)))

    def res_xy(self):
        """Returns X and Y resolution."""
        return abs(self.affine[0]), abs(self.affine[4])

    def resize(self, ratio=None, ratio_x=None, ratio_y=None, dest_width=None, dest_height=None, dest_resolution=None,
               resampling=Resampling.cubic):
        """
        Provide either ratio, or ratio_x and ratio_y, or dest_width and/or dest_height.

        :return: GeoRaster2
        """
        # validate input:
        if sum([ratio is not None, ratio_x is not None and ratio_y is not None,
                dest_height is not None or dest_width is not None, dest_resolution is not None]) != 1:
            raise GeoRaster2Error(
                'please provide either ratio, or {ratio_x,ratio_y}, or {dest_height, dest_width}, or dest_resolution')

        if dest_width is not None and dest_height is not None:
            ratio_x = float(dest_width) / self.width
            ratio_y = float(dest_height) / self.height
        elif dest_width is not None:
            ratio = float(dest_width) / self.width
        elif dest_height is not None:
            ratio = float(dest_height) / self.height
        elif dest_resolution is not None:
            ratio = self.resolution() / dest_resolution

        if ratio is not None:
            ratio_x, ratio_y = ratio, ratio

        return self._resize(ratio_x, ratio_y, resampling)

    def _resize(self, ratio_x, ratio_y, resampling):
        """Return raster resized by ratio."""
        new_width = int(np.ceil(self.width * ratio_x))
        new_height = int(np.ceil(self.height * ratio_y))
        dest_affine = self.affine * Affine.scale(1 / ratio_x, 1 / ratio_y)
        return self._reproject(new_width, new_height, dest_affine, resampling=resampling)

    def to_pillow_image(self, return_mask=False):
        """Return Pillow. Image, and optionally also mask."""
        img = np.rollaxis(np.rollaxis(self.image.data, 2), 2)
        img = Image.fromarray(img[:, :, 0]) if img.shape[2] == 1 else Image.fromarray(img)
        if return_mask:
            mask = Image.fromarray(np.rollaxis(np.rollaxis(self.image.mask, 2), 2).astype(np.uint8)[:, :, 0])
            return img, mask
        else:
            return img

    @staticmethod
    def _patch_affine(affine):
        eps = 1e-100
        if (np.abs(affine) == np.array([1.0, 0, 0, 0, 1, 0, 0, 0, 1])).all():
            affine = affine * Affine.translation(eps, eps)
        return affine

    def _reproject(self, new_width, new_height, dest_affine, dtype=None,
                   dst_crs=None, resampling=Resampling.cubic):
        """Return re-projected raster to new raster.

        :param new_width: new raster width in pixels
        :param new_height: new raster height in pixels
        :param dest_affine: new raster affine
        :param dtype: new raster dtype, default current dtype
        :param dst_crs: new raster crs, default current crs
        :param resampling: reprojection resampling method, default `cubic`

        :return GeoRaster2
        """
        if new_width == 0 or new_height == 0:
            return None
        dst_crs = dst_crs or self.crs
        dtype = dtype or self.image.data.dtype
        dest_image = np.ma.masked_array(
            data=np.empty([self.num_bands, new_height, new_width], dtype=np.float32),
            mask=np.empty([self.num_bands, new_height, new_width], dtype=bool)
        )

        src_transform = self._patch_affine(self.affine)
        dst_transform = self._patch_affine(dest_affine)
        # first, reproject only data:
        rasterio.warp.reproject(self.image.data, dest_image.data, src_transform=src_transform,
                                dst_transform=dst_transform, src_crs=self.crs, dst_crs=dst_crs,
                                resampling=resampling)

        # rasterio.reproject has a bug for dtype=bool.
        # to bypass, manually convert mask to uint8, reproject, and convert back to bool:
        temp_mask = np.empty([self.num_bands, new_height, new_width], dtype=np.uint8)

        # extract the mask, and un-shrink if necessary
        mask = self.image.mask
        if mask is np.ma.nomask:
            mask = np.zeros_like(self.image.data, dtype=bool)

        # rasterio.warp.reproject fills empty space with zeroes, which is the opposite of what
        # we want. therefore, we invert the mask so 0 is masked and 1 is unmasked, and we later
        # undo the inversion
        rasterio.warp.reproject((~mask).astype(np.uint8), temp_mask,
                                src_transform=src_transform, dst_transform=dst_transform,
                                src_crs=self.crs, dst_crs=dst_crs, resampling=Resampling.nearest)
        dest_image = np.ma.masked_array(dest_image.data.astype(dtype), temp_mask != 1)

        new_raster = self.copy_with(image=dest_image, affine=dst_transform, crs=dst_crs)

        return new_raster

    def reproject(self, dst_crs=None, resolution=None, dimensions=None,
                  src_bounds=None, dst_bounds=None, target_aligned_pixels=False,
                  resampling=Resampling.cubic, creation_options=None, **kwargs):
        """Return re-projected raster to new raster.

        Parameters
        ------------
        dst_crs: rasterio.crs.CRS, optional
            Target coordinate reference system.
        resolution: tuple (x resolution, y resolution) or float, optional
            Target resolution, in units of target coordinate reference
            system.
        dimensions: tuple (width, height), optional
            Output size in pixels and lines.
        src_bounds: tuple (xmin, ymin, xmax, ymax), optional
            Georeferenced extent of output (in source georeferenced units).
        dst_bounds: tuple (xmin, ymin, xmax, ymax), optional
            Georeferenced extent of output (in destination georeferenced units).
        target_aligned_pixels: bool, optional
            Align the output bounds based on the resolution.
            Default is `False`.
        resampling: rasterio.enums.Resampling
            Reprojection resampling method. Default is `cubic`.
        creation_options: dict, optional
            Custom creation options.
        kwargs: optional
            Additional arguments passed to transformation function.

        Returns
        ---------
        out: GeoRaster2
        """
        if self._image is None and self._filename is not None:
            # image is not loaded yet
            with tempfile.NamedTemporaryFile(suffix='.tif', delete=False) as tf:
                warp(self._filename, tf.name, dst_crs=dst_crs, resolution=resolution,
                     dimensions=dimensions, creation_options=creation_options,
                     src_bounds=src_bounds, dst_bounds=dst_bounds,
                     target_aligned_pixels=target_aligned_pixels,
                     resampling=resampling, **kwargs)

            new_raster = GeoRaster2(filename=tf.name, temporary=True)
        else:
            # image is loaded already
            # SimpleNamespace is handy to hold the properties that calc_transform expects, see
            # https://docs.python.org/3/library/types.html#types.SimpleNamespace
            src = SimpleNamespace(width=self.width, height=self.height, transform=self.transform, crs=self.crs,
                                  bounds=BoundingBox(*self.footprint().get_bounds(self.crs)),
                                  gcps=None)
            dst_crs, dst_transform, dst_width, dst_height = calc_transform(
                src, dst_crs=dst_crs, resolution=resolution, dimensions=dimensions,
                target_aligned_pixels=target_aligned_pixels,
                src_bounds=src_bounds, dst_bounds=dst_bounds)
            new_raster = self._reproject(dst_width, dst_height, dst_transform,
                                         dst_crs=dst_crs, resampling=resampling)

        return new_raster

    def to_png(self, transparent=True, thumbnail_size=None, resampling=None, in_range='dtype', out_range='dtype'):
        """
        Convert to png format (discarding geo).

        Optionally also resizes.
        Note: for color images returns interlaced.
        :param transparent: if True - sets alpha channel for nodata pixels
        :param thumbnail_size: if not None - resize to thumbnail size, e.g. 512
        :param in_range: input intensity range
        :param out_range: output intensity range
        :param resampling: one of Resampling enums

        :return bytes
        """
        return self.to_bytes(transparent=transparent, thumbnail_size=thumbnail_size,
                             resampling=resampling, in_range=in_range, out_range=out_range)

    def to_bytes(self, transparent=True, thumbnail_size=None, resampling=None, in_range='dtype', out_range='dtype',
                 format="png"):
        """
        Convert to selected format (discarding geo).

        Optionally also resizes.
        Note: for color images returns interlaced.
        :param transparent: if True - sets alpha channel for nodata pixels
        :param thumbnail_size: if not None - resize to thumbnail size, e.g. 512
        :param in_range: input intensity range
        :param out_range: output intensity range
        :param format : str, image format, default "png"
        :param resampling: one of Resampling enums

        :return bytes
        """
        resampling = resampling if resampling is not None else Resampling.cubic

        if self.num_bands < 3:
            warnings.warn("Deprecation: to_png of less then three bands raster will be not be supported in next \
release, please use: .colorize('gray').to_png()", GeoRaster2Warning)

        if self.num_bands > 3:
            warnings.warn("Limiting %d bands raster to first three bands to generate png" % self.num_bands,
                          GeoRaster2Warning)
            three_first_bands = self.band_names[:3]
            raster = self.limit_to_bands(three_first_bands)
        elif self.num_bands == 2:
            warnings.warn("Limiting two bands raster to use the first band to generate png",
                          GeoRaster2Warning)
            first_band = self.band_names[:1]
            raster = self.limit_to_bands(first_band)
        else:
            raster = self

        if raster.image.dtype != np.uint8:
            warnings.warn("downscaling dtype to 'uint8' to convert to png",
                          GeoRaster2Warning)
            thumbnail = raster.astype(np.uint8, in_range=in_range, out_range=out_range)
        else:
            thumbnail = raster.copy_with()

        if thumbnail_size:
            if thumbnail.width > thumbnail.height:
                thumbnail = thumbnail.resize(dest_width=thumbnail_size, resampling=resampling)
            else:
                thumbnail = thumbnail.resize(dest_height=thumbnail_size, resampling=resampling)

        img, mask = thumbnail.to_pillow_image(return_mask=True)

        if transparent:
            mask = np.array(mask)[:, :, np.newaxis]
            mask = 255 - 255 * mask  # inverse

            if thumbnail.num_bands == 1:
                img = np.stack([img, img, img], axis=2)  # make grayscale into rgb. bypass, as mode=LA isn't supported

            img = np.stack(tuple(np.split(np.asarray(img), 3, axis=2) + [mask]), axis=2)  # re-arrange into RGBA
            img = img[:, :, :, 0]

        f = io.BytesIO()
        imageio.imwrite(f, img, format)
        image_data = f.getvalue()
        return image_data

    @classmethod
    def from_bytes(cls, image_bytes, affine, crs, band_names=None):
        """Create GeoRaster from image BytesIo object.

        :param image_bytes: io.BytesIO object
        :param affine: rasters affine
        :param crs: rasters crs
        :param band_names: e.g. ['red', 'blue'] or 'red'
        """
        b = io.BytesIO(image_bytes)
        image = imageio.imread(b)
        roll = np.rollaxis(image, 2)
        if band_names is None:
            band_names = [0, 1, 2]
        elif isinstance(band_names, str):
            band_names = [band_names]

        return GeoRaster2(image=roll[:3, :, :], affine=affine, crs=crs, band_names=band_names)

    def _repr_png_(self):
        """Required for jupyter notebook to show raster."""
        return self.to_png(transparent=True, thumbnail_size=512, resampling=Resampling.nearest, in_range='image')

    def limit_to_bands(self, bands):
        bands_data = self.bands_data(bands)
        return self.copy_with(image=bands_data, band_names=bands)

    def num_pixels(self):
        return self.width * self.height

    def num_pixels_nodata(self):
        return np.sum(self.image.mask[0, :, :])

    def num_pixels_data(self):
        return np.sum(~self.image.mask[0, :, :])

    @classmethod
    def corner_types(cls):
        return ['ul', 'ur', 'br', 'bl']

    def image_corner(self, corner):
        """Return image corner in pixels, as shapely.Point."""
        if corner not in self.corner_types():
            raise GeoRaster2Error('corner %s invalid, expected: %s' % (corner, self.corner_types()))

        x = 0 if corner[1] == 'l' else self.width
        y = 0 if corner[0] == 'u' else self.height
        return Point(x, y)

    def corner(self, corner):
        """Return footprint origin in world coordinates, as GeoVector."""
        return self.to_world(self.image_corner(corner))

    def corners(self):
        """Return footprint corners, as {corner_type -> GeoVector}."""
        return {corner: self.corner(corner) for corner in self.corner_types()}

    def origin(self):
        """Return footprint origin in world coordinates, as GeoVector."""
        return self.corner('ul')

    def center(self):
        """Return footprint center in world coordinates, as GeoVector."""
        image_center = Point(self.width / 2, self.height / 2)
        return self.to_world(image_center)

    def bounds(self):
        """Return image rectangle in pixels, as shapely.Polygon."""
        corners = [self.image_corner(corner) for corner in self.corner_types()]
        return Polygon([[corner.x, corner.y] for corner in corners])

    def footprint(self):
        """Return rectangle in world coordinates, as GeoVector."""
        if self._footprint is not None:
            return self._footprint
        corners = [self.corner(corner) for corner in self.corner_types()]
        coords = []
        for corner in corners:
            shape = corner.get_shape(corner.crs)
            coords.append([shape.x, shape.y])

        shp = Polygon(coords)
        #  TODO use GeoVector.from_bounds
        self._footprint = GeoVector(shp, self.crs)
        return self._footprint

    def area(self):
        return self.footprint().area

    #  geography:
    def project(self, dst_crs, resampling):
        """Return reprojected raster."""

    def to_raster(self, vector):
        """Return the vector in pixel coordinates, as shapely.Geometry."""
        return transform(vector.get_shape(vector.crs), vector.crs, self.crs, dst_affine=~self.affine)

    def to_world(self, shape, dst_crs=None):
        """Return the shape (provided in pixel coordinates) in world coordinates, as GeoVector."""
        if dst_crs is None:
            dst_crs = self.crs
        shp = transform(shape, self.crs, dst_crs, dst_affine=self.affine)
        return GeoVector(shp, dst_crs)

    #  array:
    # array ops: bitness conversion, setitem/getitem slices, +-*/.. scalar
    def min(self):
        return self.reduce('min')

    def max(self):
        return self.reduce('max')

    def sum(self):
        return self.reduce('sum')

    def mean(self):
        return self.reduce('mean')

    def var(self):
        return self.reduce('var')

    def std(self):
        return self.reduce('std')

    def reduce(self, op):
        """Reduce the raster to a score, using 'op' operation.

        nodata pixels are ignored.
        op is currently limited to numpy.ma, e.g. 'mean', 'std' etc
        :returns list of per-band values
        """
        per_band = [getattr(np.ma, op)(self.image[band, :, :]) for band in range(self.num_bands)]
        return per_band

    def histogram(self):
        histogram = {band: self._histogram(band) for band in self.band_names}
        return Histogram(histogram)

    def _histogram(self, band):
        if self.image.dtype == np.uint8:
            length = 256
        elif self.image.dtype == np.uint16:
            length = 65536
        else:
            raise GeoRaster2NotImplementedError('cant calculate histogram for type %s' % self.image.dtype)

        band_image = self.limit_to_bands(band).image
        return np.histogram(band_image[~band_image.mask], range=(0, length), bins=length)[0]

    #  image:
    # wrap, if required, some image processing functions, to deal with nodata pixels.

    #  image + geography:
    def apply_transform(self, transformation, resampling):
        """
        Apply affine transformation on image & georeferencing.

        as specific cases, implement 'resize', 'rotate', 'translate'
        """
        raise NotImplementedError

    def rectify(self):
        """Rotate raster northwards."""
        raise NotImplementedError

    #  vs. GeoVector:

    def vectorize(self, condition=None):
        """
        Return GeoVector of raster, excluding nodata pixels, subject to 'condition'.

        :param condition: e.g. 42 < value < 142.

        e.g. if no nodata pixels, and without condition - this == footprint().
        """
        raise NotImplementedError

    def __invert__(self):
        """Invert mask."""
        return self.copy_with(image=np.ma.masked_array(self.image.data, np.logical_not(self.image.mask)))

    def mask(self, vector, mask_shape_nodata=False):
        """
        Set pixels outside vector as nodata.

        :param vector: GeoVector, GeoFeature, FeatureCollection
        :param mask_shape_nodata: if True - pixels inside shape are set nodata, if False - outside shape is nodata
        :return: GeoRaster2
        """
        # shape = vector.reproject(self.crs).shape
        if isinstance(vector, Iterable):
            shapes = [self.to_raster(feature) for feature in vector]
        else:
            shapes = [self.to_raster(vector)]

        mask = geometry_mask(shapes, (self.height, self.width), Affine.identity(), invert=mask_shape_nodata)
        masked = self.deepcopy_with()
        masked.image.mask |= mask
        return masked

    #  vs. GeoRaster:
    def add_raster(self, other, merge_strategy, resampling):
        """
        Return merge of 2 rasters, in geography of the first one.

        merge_strategy - for pixels with values in both rasters.
        """
        raise NotImplementedError

    def __add__(self, other):
        return self.add_raster(other, merge_strategy='prefer left operand', resampling='nearest')

    def merge(self, other, merge_strategy=MergeStrategy.UNION):
        # TODO: Evaluate whether this should be add_raster
        return merge_two(self, other, merge_strategy)

    def intersect(self, other):
        """Pixels outside either raster are set nodata"""
        raise NotImplementedError

    #  tiles:
    def to_tiles(self):
        """Yield slippy-map tiles."""
        raise NotImplementedError

    @classmethod
    def from_tiles(cls, tiles):
        """Compose raster from tiles. return GeoRaster."""
        raise NotImplementedError

<<<<<<< HEAD
=======
    def is_aligned_to_mercator_tiles(self):
        """Return True if image aligned to coordinates tiles."""
        # check orientation
        aligned = self._is_image_oriented_to_coordinates()
        # check in resolution
        aligned = aligned and self._is_resolution_in_mercator_zoom_level()
        # check corner
        aligned = aligned and self._is_ul_in_mercator_tile_corner()
        return aligned

    def _is_image_oriented_to_coordinates(self):
        """Check if coordinates rectilinear."""
        a = self.affine[1]
        b = self.affine[3]
        return abs(a) < self.affine.precision and abs(b) < self.affine.precision

    def _is_resolution_in_mercator_zoom_level(self, rtol=1e-02):
        zoom_res = list(MERCATOR_RESOLUTION_MAPPING.values())
        resolution = self.resolution()
        res_array = [resolution] * len(zoom_res)
        resolution_ok = any(np.isclose(res_array, zoom_res, rtol=rtol))
        a = self.transform
        scales = [abs(a[0]), abs(a[4])]
        resolutions = [resolution, resolution]
        scale_ok = all(np.isclose(scales, resolutions, rtol=rtol))
        return resolution_ok and scale_ok

    def _is_ul_in_mercator_tile_corner(self, rtol=1e-05):
        # this requires geographical crs
        gv = self.footprint().reproject(DEFAULT_CRS)
        x, y, _, _ = gv.shape.bounds
        z = self._mercator_upper_zoom_level()
        tile = mercantile.tile(x, y, z)
        tile_ul = mercantile.ul(*tile)
        return all(np.isclose(list(tile_ul), [x, y], rtol=rtol))

    def _mercator_upper_zoom_level(self):
        r = self.resolution()
        for zoom, resolution in MERCATOR_RESOLUTION_MAPPING.items():
            if r > resolution:
                return zoom
        raise GeoRaster2Error("resolution out of range (grater than zoom level 19)")

    def align_raster_to_mercator_tiles(self):
        """Return new raster aligned to compasing tile.

        :return: GeoRaster2
        """
        if not self._is_resolution_in_mercator_zoom_level():
            upper_zoom_level = self._mercator_upper_zoom_level()
            raster = self.resize(self.resolution() / MERCATOR_RESOLUTION_MAPPING[upper_zoom_level])
        else:
            raster = self
        # this requires geographical crs
        gv = raster.footprint().reproject(DEFAULT_CRS)
        bounding_tile = mercantile.bounding_tile(*gv.shape.bounds)
        window = raster._tile_to_window(*bounding_tile)
        width = math.ceil(abs(window.width))
        height = math.ceil(abs(window.height))
        affine = raster.window_transform(window)
        aligned_raster = self.reproject(width, height, affine)
        return aligned_raster

>>>>>>> 46830100
    def _overviews_factors(self, blocksize=256):
        return _calc_overviews_factors(self, blocksize=blocksize)

    def save_cloud_optimized(self, dest_url, resampling=Resampling.gauss):
        """Save as Cloud Optimized GeoTiff object to a new file.

        :param dest_url: path to the new raster
        :param resampling: which Resampling to use on reading, default Resampling.gauss

        :return: new VirtualGeoRaster of the tiled object
        """

        src = self  # GeoRaster2.open(self._filename)

        with tempfile.NamedTemporaryFile(suffix='.tif') as tf:
            src.save(tf.name, overviews=False)
            convert_to_cog(tf.name, dest_url, resampling)

        geotiff = GeoRaster2.open(dest_url)
        return geotiff

<<<<<<< HEAD
    def _get_window_calculate_resize_ratio(self, xsize, ysize, window):
        """Calculate the resize ratio of get_window.

        this method is only used inside get_window to calculate the resizing ratio
        """
        if xsize and ysize:
            xratio, yratio = window.width / xsize, window.height / ysize
        elif xsize and ysize is None:
            xratio = yratio = window.width / xsize
        elif ysize and xsize is None:
            xratio = yratio = window.height / ysize
        else:
            return 1, 1

        return xratio, yratio

=======
>>>>>>> 46830100
    def _get_window_out_shape(self, bands, window, xsize, ysize):
        """Get the outshape of a window.

        this method is only used inside get_window to calculate the out_shape
        """
<<<<<<< HEAD
        xratio, yratio = self._get_window_calculate_resize_ratio(xsize, ysize, window)
        out_shape = (len(bands), math.ceil(abs(window.height / yratio)), math.ceil(abs(window.width / xratio)))
        return out_shape
=======

        if xsize and ysize is None:
            ratio = window.width / xsize
            ysize = math.ceil(window.height / ratio)
        elif ysize and xsize is None:
            ratio = window.height / ysize
            xsize = math.ceil(window.width / ratio)
        elif xsize is None and ysize is None:
            ysize = math.ceil(window.height)
            xsize = math.ceil(window.width)
        return (len(bands), ysize, xsize)
>>>>>>> 46830100

    def get_window(self, window, bands=None,
                   xsize=None, ysize=None,
                   resampling=Resampling.cubic, masked=True, affine=None
                   ):
        """Get window from raster.

        :param window: requested window
        :param bands: list of indices of requested bads, default None which returns all bands
        :param xsize: tile x size default None, for full resolution pass None
        :param ysize: tile y size default None, for full resolution pass None
        :param resampling: which Resampling to use on reading, default Resampling.cubic
        :param masked: boolean, if `True` the return value will be a masked array. Default is True
        :return: GeoRaster2 of tile
        """
        bands = bands or list(range(1, self.num_bands + 1))

        # requested_out_shape and out_shape are different for out of bounds window
        out_shape = self._get_window_out_shape(bands, window, xsize, ysize)
        try:
            read_params = {
                "window": window,
                "resampling": resampling,
                "boundless": True,
                "masked": masked,
                "out_shape": out_shape
            }

            with self._raster_opener(self._filename) as raster:  # type: rasterio.io.DatasetReader
                array = raster.read(bands, **read_params)
            affine = affine or self._calculate_new_affine(window, out_shape[2], out_shape[1])

            raster = self.copy_with(image=array, affine=affine)
            return raster

        except (rasterio.errors.RasterioIOError, rasterio._err.CPLE_HttpResponseError) as e:
            raise GeoRaster2IOError(e)

    def get_tile(self, x_tile, y_tile, zoom,
                 bands=None, masked=False, resampling=Resampling.cubic):
        """Convert mercator tile to raster window.

        :param x_tile: x coordinate of tile
        :param y_tile: y coordinate of tile
        :param zoom: zoom level
        :param bands: list of indices of requested bads, default None which returns all bands
        :param blocksize: tile size  (x & y) default 256, for full resolution pass None
        :return: GeoRaster2 of tile
        """
        roi = GeoVector.from_xyz(x_tile, y_tile, zoom)
        coordinates = roi.get_bounds(WEB_MERCATOR_CRS)
        window = self._window(coordinates, to_round=False)
        window.col_off = round(window.col_off)
        window.row_off = round(window.row_off)
        window.width = round(window.width)
        window.height = round(window.height)
        bands = bands or list(range(1, self.num_bands + 1))
        # we know the affine the result should produce becuase we know where
        # it is located by the xyz, therefore we calculate it here
<<<<<<< HEAD
        resolution = MERCATOR_RESOLUTION_MAPPING[zoom]
        affine = Affine.translation(coordinates.left, coordinates.top) * Affine.scale(resolution, -resolution)
=======
        ratio = MERCATOR_RESOLUTION_MAPPING[zoom]/self.resolution()
        affine = self.window_transform(window)
        affine = affine * Affine.scale(ratio, ratio)
>>>>>>> 46830100
        return self.get_window(window, bands=bands, xsize=256, ysize=256, masked=masked, affine=affine)

    def _calculate_new_affine(self, window, blockxsize=256, blockysize=256):
        new_affine = self.window_transform(window)
        width = math.ceil(abs(window.width))
        height = math.ceil(abs(window.height))
        x_scale = width / blockxsize
        y_scale = height / blockysize
        new_affine = new_affine * Affine.scale(x_scale, y_scale)
        return new_affine

    def colorize(self, colormap, band_name=None, vmin=None, vmax=None):
        """Apply a colormap on a selected band.

        colormap list: https://matplotlib.org/examples/color/colormaps_reference.html

        Parameters
        ----------
        colormap : str
        Colormap name from this list https://matplotlib.org/examples/color/colormaps_reference.html

        band_name : str, optional
        Name of band to colorize, if none the first band will be used

        vmin, vmax : int, optional
        minimum and maximum range for normalizing array values, if None actual raster values will be used

        Returns
        -------
        GeoRaster2
        """
        vmin = vmin or min(self.min())
        vmax = vmax or max(self.max())

        cmap = plt.get_cmap(colormap)  # type: matplotlib.colors.Colormap

        band_index = 0
        if band_name is None:
            if self.num_bands > 1:
                warnings.warn("Using the first band to colorize the raster", GeoRaster2Warning)
        else:
            band_index = self.band_names.index(band_name)

        normalized = (self.image.data[band_index, :, :] - vmin) / (vmax - vmin)

        # Colormap instances are used to convert data values (floats)
        # to RGBA color that the respective Colormap
        #
        # https://matplotlib.org/_modules/matplotlib/colors.html#Colormap
        image_data = cmap(normalized)
        image_data = image_data[:, :, 0:3]

        # convert floats [0,1] to uint8 [0,255]
        image_data = image_data * 255
        image_data = image_data.astype(self.dtype)

        image_data = np.rollaxis(image_data, 2)

        # force nodata where it was in original raster:
        mask = _join_masks_from_masked_array(self.image)
        mask = np.stack([mask[0, :, :]] * 3)
        array = np.ma.array(image_data, mask=mask).filled(0)  # type: np.ndarray
        array = np.ma.array(array, mask=mask)

        return self.copy_with(image=array, band_names=['red', 'green', 'blue'])


class Histogram:
    def __init__(self, hist=None):
        """
        :param hist: {band -> ndarray}
        """
        self.hist = hist

    @property
    def length(self):
        """Return number of bins in single-band histogram."""
        return len(next(iter(self.hist.values())))

    @property
    def bins(self):
        return range(self.length)

    def __str__(self):
        return self.hist.__str__()

    def __getitem__(self, band):
        """Return histogram of single band, as ndarray."""
        return self.hist[band]

    def _repr_png_(self):
        plt.figure(figsize=(18, 6))
        plt.title('histogram')
        plt.xlabel('intensity')
        plt.ylabel('frequency')
        plt.xlim(0, self.length - 1)
        for band in self.hist:
            plt.plot(self.bins, self.hist[band], label=band)
        plt.legend(loc='upper left')<|MERGE_RESOLUTION|>--- conflicted
+++ resolved
@@ -1478,72 +1478,6 @@
         """Compose raster from tiles. return GeoRaster."""
         raise NotImplementedError
 
-<<<<<<< HEAD
-=======
-    def is_aligned_to_mercator_tiles(self):
-        """Return True if image aligned to coordinates tiles."""
-        # check orientation
-        aligned = self._is_image_oriented_to_coordinates()
-        # check in resolution
-        aligned = aligned and self._is_resolution_in_mercator_zoom_level()
-        # check corner
-        aligned = aligned and self._is_ul_in_mercator_tile_corner()
-        return aligned
-
-    def _is_image_oriented_to_coordinates(self):
-        """Check if coordinates rectilinear."""
-        a = self.affine[1]
-        b = self.affine[3]
-        return abs(a) < self.affine.precision and abs(b) < self.affine.precision
-
-    def _is_resolution_in_mercator_zoom_level(self, rtol=1e-02):
-        zoom_res = list(MERCATOR_RESOLUTION_MAPPING.values())
-        resolution = self.resolution()
-        res_array = [resolution] * len(zoom_res)
-        resolution_ok = any(np.isclose(res_array, zoom_res, rtol=rtol))
-        a = self.transform
-        scales = [abs(a[0]), abs(a[4])]
-        resolutions = [resolution, resolution]
-        scale_ok = all(np.isclose(scales, resolutions, rtol=rtol))
-        return resolution_ok and scale_ok
-
-    def _is_ul_in_mercator_tile_corner(self, rtol=1e-05):
-        # this requires geographical crs
-        gv = self.footprint().reproject(DEFAULT_CRS)
-        x, y, _, _ = gv.shape.bounds
-        z = self._mercator_upper_zoom_level()
-        tile = mercantile.tile(x, y, z)
-        tile_ul = mercantile.ul(*tile)
-        return all(np.isclose(list(tile_ul), [x, y], rtol=rtol))
-
-    def _mercator_upper_zoom_level(self):
-        r = self.resolution()
-        for zoom, resolution in MERCATOR_RESOLUTION_MAPPING.items():
-            if r > resolution:
-                return zoom
-        raise GeoRaster2Error("resolution out of range (grater than zoom level 19)")
-
-    def align_raster_to_mercator_tiles(self):
-        """Return new raster aligned to compasing tile.
-
-        :return: GeoRaster2
-        """
-        if not self._is_resolution_in_mercator_zoom_level():
-            upper_zoom_level = self._mercator_upper_zoom_level()
-            raster = self.resize(self.resolution() / MERCATOR_RESOLUTION_MAPPING[upper_zoom_level])
-        else:
-            raster = self
-        # this requires geographical crs
-        gv = raster.footprint().reproject(DEFAULT_CRS)
-        bounding_tile = mercantile.bounding_tile(*gv.shape.bounds)
-        window = raster._tile_to_window(*bounding_tile)
-        width = math.ceil(abs(window.width))
-        height = math.ceil(abs(window.height))
-        affine = raster.window_transform(window)
-        aligned_raster = self.reproject(width, height, affine)
-        return aligned_raster
-
->>>>>>> 46830100
     def _overviews_factors(self, blocksize=256):
         return _calc_overviews_factors(self, blocksize=blocksize)
 
@@ -1565,35 +1499,11 @@
         geotiff = GeoRaster2.open(dest_url)
         return geotiff
 
-<<<<<<< HEAD
-    def _get_window_calculate_resize_ratio(self, xsize, ysize, window):
-        """Calculate the resize ratio of get_window.
-
-        this method is only used inside get_window to calculate the resizing ratio
-        """
-        if xsize and ysize:
-            xratio, yratio = window.width / xsize, window.height / ysize
-        elif xsize and ysize is None:
-            xratio = yratio = window.width / xsize
-        elif ysize and xsize is None:
-            xratio = yratio = window.height / ysize
-        else:
-            return 1, 1
-
-        return xratio, yratio
-
-=======
->>>>>>> 46830100
     def _get_window_out_shape(self, bands, window, xsize, ysize):
         """Get the outshape of a window.
 
         this method is only used inside get_window to calculate the out_shape
         """
-<<<<<<< HEAD
-        xratio, yratio = self._get_window_calculate_resize_ratio(xsize, ysize, window)
-        out_shape = (len(bands), math.ceil(abs(window.height / yratio)), math.ceil(abs(window.width / xratio)))
-        return out_shape
-=======
 
         if xsize and ysize is None:
             ratio = window.width / xsize
@@ -1605,7 +1515,6 @@
             ysize = math.ceil(window.height)
             xsize = math.ceil(window.width)
         return (len(bands), ysize, xsize)
->>>>>>> 46830100
 
     def get_window(self, window, bands=None,
                    xsize=None, ysize=None,
@@ -1665,14 +1574,9 @@
         bands = bands or list(range(1, self.num_bands + 1))
         # we know the affine the result should produce becuase we know where
         # it is located by the xyz, therefore we calculate it here
-<<<<<<< HEAD
-        resolution = MERCATOR_RESOLUTION_MAPPING[zoom]
-        affine = Affine.translation(coordinates.left, coordinates.top) * Affine.scale(resolution, -resolution)
-=======
         ratio = MERCATOR_RESOLUTION_MAPPING[zoom]/self.resolution()
         affine = self.window_transform(window)
         affine = affine * Affine.scale(ratio, ratio)
->>>>>>> 46830100
         return self.get_window(window, bands=bands, xsize=256, ysize=256, masked=masked, affine=affine)
 
     def _calculate_new_affine(self, window, blockxsize=256, blockysize=256):
