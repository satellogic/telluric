--- conflicted
+++ resolved
@@ -1533,29 +1533,8 @@
                 "out_shape": out_shape
             }
 
-<<<<<<< HEAD
             with self._raster_opener(self._filename) as raster:  # type: rasterio.io.DatasetReader
                 array = raster.read(bands, **read_params)
-=======
-            rasterio_env = {
-                'GDAL_DISABLE_READDIR_ON_OPEN': True,
-                'GDAL_TIFF_INTERNAL_MASK_TO_8BIT': False,
-            }   # type: Dict
-
-            with rasterio.Env(**rasterio_env):
-                with self._raster_opener(self._filename) as raster:  # type: rasterio.io.DatasetReader
-                    array = raster.read(bands, **read_params)
-
-            if not boundless and not self._window_contained_in_raster(window):
-                out_array = np.ma.array(
-                    np.zeros(out_shape, dtype=self._dtype),
-                    mask=np.ones(out_shape, dtype=np.bool)
-                )
-                xmin, ymin = self._get_window_origin(xratio, yratio, window)
-                out_array[:, ymin: ymin + array.shape[-2], xmin: xmin + array.shape[-1]] = array[:, :, :]
-                array = out_array.copy()
->>>>>>> 2dc7ada8
-
             affine = affine or self._calculate_new_affine(window, out_shape[2], out_shape[1])
 
             raster = self.copy_with(image=array, affine=affine)
