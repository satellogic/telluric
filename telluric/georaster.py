import json
import os
import io
import contextlib
<<<<<<< HEAD
import shutil
=======
>>>>>>> 40908236
from functools import reduce, partial
from typing import Callable, Union, Iterable, Dict, List, Optional, Tuple
from types import SimpleNamespace
from enum import Enum

import tempfile
from copy import copy, deepcopy

import math
from itertools import groupby

import mercantile

import warnings

import numpy as np
import imageio

from boltons.setutils import IndexedSet

from rasterio.crs import CRS
import rasterio
import rasterio.warp
import rasterio.shutil
from rasterio.coords import BoundingBox
from rasterio.enums import Resampling, Compression
from rasterio.features import geometry_mask
from rasterio.io import WindowMethodsMixin
from affine import Affine

from shapely.geometry import Point, Polygon

from PIL import Image

from telluric.constants import DEFAULT_CRS, WEB_MERCATOR_CRS, MERCATOR_RESOLUTION_MAPPING
from telluric.vectors import GeoVector
from telluric.util.projections import transform

from telluric.util.raster_utils import (
    convert_to_cog, _calc_overviews_factors,
    _mask_from_masked_array, _join_masks_from_masked_array,
    calc_transform, warp)

import matplotlib  # for mypy

with warnings.catch_warnings():  # silences warning, see https://github.com/matplotlib/matplotlib/issues/5836
    warnings.simplefilter("ignore", UserWarning)
    import matplotlib.pyplot as plt


dtype_map = {
    np.uint8: rasterio.uint8,
    np.uint16: rasterio.uint16,
    np.uint32: rasterio.uint32,
    np.int16: rasterio.int16,
    np.int32: rasterio.int32,
    np.float32: rasterio.float32,
    np.float64: rasterio.float64,
}


gdal_drivers = {
    'tif': 'GTiff',
    'tiff': 'GTiff',
    'png': 'PNG',
    'jpg': 'JPEG',
    'jpeg': 'JPEG',
}


class MergeStrategy(Enum):
    LEFT_ALL = 0
    INTERSECTION = 1
    UNION = 2


def merge_all(rasters, roi=None, dest_resolution=None, merge_strategy=MergeStrategy.UNION,
              shape=None, ul_corner=None, crs=None):
    """Merge a list of rasters, cropping by a region of interest.
       There are cases that the roi is not precise enough for this cases one can use,
       the upper left corner the shape and crs to precisely define the roi.
       When roi is provided the ul_corner, shape and crs are ignored
    """
    if dest_resolution is None:
        dest_resolution = rasters[0].res_xy()

    # Create empty raster
    empty = GeoRaster2.empty_from_roi(
        roi, resolution=dest_resolution, band_names=rasters[0].band_names,
        dtype=rasters[0].dtype, shape=shape, ul_corner=ul_corner, crs=crs)

    # Create a list of single band rasters
    all_band_names, projected_rasters = _prepare_rasters(rasters, merge_strategy, empty)

    if all_band_names:
        # Merge common bands
        projected_rasters = _merge_common_bands(projected_rasters)

        # Merge all bands
        raster = reduce(_stack_bands, projected_rasters)

        return empty.copy_with(image=raster.image, band_names=raster.band_names)

    else:
        raise ValueError("result contains no bands, use another merge strategy")


def _merge_common_bands(rasters):
    # type: (List[_Raster]) -> List[_Raster]
    """Combine the common bands.

    """
    # Compute band order
    all_bands = IndexedSet([rs.band_names[0] for rs in rasters])

    def key(rs):
        return all_bands.index(rs.band_names[0])

    rasters_final = []  # type: List[_Raster]
    for band_name, rasters_group in groupby(sorted(rasters, key=key), key=key):
        rasters_final.append(reduce(_fill_pixels, rasters_group))

    return rasters_final


def _prepare_rasters(rasters, merge_strategy, first):
    # type: (List[GeoRaster2], MergeStrategy, GeoRaster2) -> Tuple[IndexedSet[str], List[_Raster]]
    """Prepares the rasters according to the baseline (first) raster and the merge strategy.

    The baseline (first) raster is used to crop and reproject the other rasters,
    while the merge strategy is used to compute the bands of the result. These
    are returned for diagnostics.

    """
    # Create list of prepared rasters
    all_band_names = IndexedSet(first.band_names)
    projected_rasters = []  # type: List[GeoRaster2]
    for raster in rasters:
        projected_raster = _prepare_other_raster(first, raster)

        # Modify the bands only if an intersecting raster was returned
        if projected_raster:
            if merge_strategy is MergeStrategy.INTERSECTION:
                all_band_names.intersection_update(projected_raster.band_names)
            elif merge_strategy is MergeStrategy.UNION:
                all_band_names.update(projected_raster.band_names)

            projected_rasters.append(projected_raster)

    # Extend the rasters list with only those that have the requested bands
    single_band_rasters = []
    for projected_raster in projected_rasters:
        single_band_rasters.extend(_explode_raster(projected_raster, all_band_names))

    return all_band_names, single_band_rasters


# noinspection PyDefaultArgument
def _explode_raster(raster, band_names=[]):
    # type: (GeoRaster2, Iterable[str]) -> List[_Raster]
    """Splits a raster into multiband rasters.

    """
    # Using band_names=[] does no harm because we are not mutating it in place
    # and it makes MyPy happy
    if not band_names:
        band_names = raster.band_names
    else:
        band_names = list(IndexedSet(raster.band_names).intersection(band_names))

    return [_Raster(image=raster.bands_data([band_name]), band_names=[band_name]) for band_name in band_names]


def _prepare_other_raster(one, other):
    # type: (GeoRaster2, GeoRaster2) -> Union[GeoRaster2, None]
    # Crop and reproject the second raster, if necessary
    if not (one.crs == other.crs and one.affine.almost_equals(other.affine) and one.shape == other.shape):
        if one.footprint().intersects(other.footprint()):
            other = other.crop(one.footprint(), resolution=one.resolution())
            other = other._reproject(new_width=one.width, new_height=one.height,
                                     dest_affine=one.affine, dst_crs=one.crs,
                                     resampling=Resampling.nearest)

        else:
            return None

    return other


def _fill_pixels(one, other):
    # type: (_Raster, _Raster) -> _Raster
    """Merges two single band rasters with the same band by filling the pixels according to depth.

    """
    assert len(one.band_names) == len(other.band_names) == 1, "Rasters are not single band"

    # We raise an error in the intersection is empty.
    # Other options include returning an "empty" raster or just None.
    # The problem with the former is that GeoRaster2 expects a 2D or 3D
    # numpy array, so there is no obvious way to signal that this raster
    # has no bands. Also, returning a (1, 1, 0) numpy array is useless
    # for future concatenation, so the expected shape should be used
    # instead. The problem with the latter is that it breaks concatenation
    # anyway and requires special attention. Suggestions welcome.
    if one.band_names != other.band_names:
        raise ValueError("rasters have no bands in common, use another merge strategy")

    new_image = one.image.copy()
    other_image = other.image

    # The values that I want to mask are the ones that:
    # * Were already masked in the other array, _or_
    # * Were already unmasked in the one array, so I don't overwrite them
    other_values_mask = (other_image.mask[0] | (~one.image.mask[0]))

    # Reshape the mask to fit the future array
    other_values_mask = other_values_mask[None, ...]

    # Overwrite the values that I don't want to mask
    new_image[~other_values_mask] = other_image[~other_values_mask]

    # In other words, the values that I wanted to write are the ones that:
    # * Were already masked in the one array, _and_
    # * Were not masked in the other array
    # The reason for using the inverted form is to retain the semantics
    # of "masked=True" that apply for masked arrays. The same logic
    # could be written, using the De Morgan's laws, as
    # other_values_mask = (one.image.mask[0] & (~other_image.mask[0])
    # other_values_mask = other_values_mask[None, ...]
    # new_image[other_values_mask] = other_image[other_values_mask]
    # but here the word "mask" does not mean the same as in masked arrays.

    return _Raster(image=new_image, band_names=one.band_names)


def _stack_bands(one, other):
    # type: (_Raster, _Raster) -> _Raster
    """Merges two rasters with non overlapping bands by stacking the bands.

    """
    assert set(one.band_names).intersection(set(other.band_names)) == set()

    # We raise an error in the bands are the same. See above.
    if one.band_names == other.band_names:
        raise ValueError("rasters have the same bands, use another merge strategy")

    # Apply "or" to the mask in the same way rasterio does, see
    # https://mapbox.github.io/rasterio/topics/masks.html#dataset-masks
    # In other words, mask the values that are already masked in either
    # of the two rasters, since one mask per band is not supported
    new_mask = one.image.mask[0] | other.image.mask[0]

    # Concatenate the data along the band axis and apply the mask
    new_image = np.ma.masked_array(
        np.concatenate([
            one.image.data,
            other.image.data
        ]),
        mask=[new_mask] * (one.image.shape[0] + other.image.shape[0])
    )
    new_bands = one.band_names + other.band_names

    # We don't copy image and mask here, due to performance issues,
    # this output should not use without eventually being copied
    # In this context we are copying the object in the end of merge_all merge_first and merge
    return _Raster(image=new_image, band_names=new_bands)


def merge_two(one, other, merge_strategy=MergeStrategy.UNION, silent=False):
    # type: (GeoRaster2, GeoRaster2, MergeStrategy, bool) -> GeoRaster2
    """Merge two rasters into one.

    Parameters
    ----------
    one : GeoRaster2
        Left raster to merge.
    other : GeoRaster2
        Right raster to merge.
    merge_strategy : MergeStrategy
        Merge strategy, from :py:data:`telluric.georaster.MergeStrategy` (default to "union").
    silent : bool, optional
        Whether to raise errors or return some result, default to False (raise errors).

    Returns
    -------
    GeoRaster2

    """
    other_res = _prepare_other_raster(one, other)
    if other_res is None:
        if silent:
            return one
        else:
            raise ValueError("rasters do not intersect")

    else:
        other = other_res  # To make MyPy happy

    # Create a list of single band rasters
    # Cropping won't happen twice, since other was already cropped
    all_band_names, projected_rasters = _prepare_rasters([other], merge_strategy, first=one)

    if not all_band_names and not silent:
        raise ValueError("rasters have no bands in common, use another merge strategy")

    # Merge common bands
    projected_rasters = _merge_common_bands(_explode_raster(one, all_band_names) + projected_rasters)

    # Merge all bands
    raster = reduce(_stack_bands, projected_rasters)

    return one.copy_with(image=raster.image, band_names=raster.band_names)


class GeoRaster2Warning(UserWarning):
    """Base class for warnings in the GeoRaster class."""
    pass


class GeoRaster2Error(Exception):
    """Base class for exceptions in the GeoRaster class."""

    pass


class GeoRaster2IOError(GeoRaster2Error):
    """Base class for exceptions in GeoRaster read/write."""

    pass


class GeoRaster2NotImplementedError(GeoRaster2Error, NotImplementedError):
    """Base class for NotImplementedError in the GeoRaster class. """
    pass


class _Raster:
    """ A class that has image, band_names and shape
    """

    def __init__(self, image=None, band_names=None, shape=None, nodata=0):
        """Create a GeoRaster object

        :param image: optional supported: np.ma.array, np.array, TODO: PIL image
        :param band_names: e.g. ['red', 'blue'] or 'red'
        :param shape: raster image shape, optional
        """
        self._image = None
        self._band_names = None
        self._shape = copy(shape)
        if band_names:
            self._set_bandnames(copy(band_names))
        if image is not None:
            self._set_image(image.copy(), nodata)
            self._dtype = np.dtype(image.dtype)
        else:
            self._dtype = None

    def _set_image(self, image, nodata=0):
        """
        Set self._image.

        :param image: supported: np.ma.array, np.array, TODO: PIL image
        :param nodata: if provided image is array (not masked array), treat pixels with value=nodata as nodata
        :return:
        """
        # convert to masked array:
        if isinstance(image, np.ma.core.MaskedArray):
            masked = image
        elif isinstance(image, np.core.ndarray):
            masked = np.ma.masked_array(image, image == nodata)
        else:
            raise GeoRaster2NotImplementedError('only ndarray or masked array supported, got %s' % type(image))

        # make sure array is 3d:
        if len(masked.shape) == 3:
            self._image = masked
        elif len(masked.shape) == 2:
            self._image = masked[np.newaxis, :, :]
        else:
            raise GeoRaster2Error('expected 2d or 3d image, got shape=%s' % masked.shape)

        # update shape
        if self._shape is None:
            self._set_shape(self._image.shape)

        self._image_after_load_validations()

        self._image.setflags(write=0)

    def _set_shape(self, shape):
        self._shape = shape
        # update band_names
        if self._band_names is None:
            self._set_bandnames(list(range(self._shape[0])))

    def _image_after_load_validations(self):
        if self._image is None:
            return
        if self._shape != self._image.shape:
            raise GeoRaster2Error('image.shape and self.shape are not equal, image.shape=%s, self.shape=%s' %
                                  (self._image.shape, self._shape))

        if self._shape[0] != len(self._band_names):
            raise GeoRaster2Error("Expected %s bands, found %s." % (len(self._band_names), self.image.shape[0]))

    def _set_bandnames(self, band_names=None):
        if isinstance(band_names, str):  # single band:
            band_names = [band_names]
        self._band_names = list(band_names)

    def bands_data(self, bands):
        if isinstance(bands, str):
            bands = bands.split(",")

        missing_bands = set(bands) - set(self.band_names)
        if missing_bands:
            raise GeoRaster2Error('requested bands %s that are not found in raster' % missing_bands)

        bands_indices = [self.band_names.index(band) for band in bands]
        bands_data = self.image[bands_indices, :, :]
        return bands_data

    @property
    def band_names(self):
        return self._band_names or []

    @property
    def image(self):
        return self._image


class GeoRaster2(WindowMethodsMixin, _Raster):
    """
    Represents multiband georeferenced image, supporting nodata pixels.
    The name "GeoRaster2" is temporary.

    conventions:

    * .array is np.masked_array, mask=True on nodata pixels.
    * .array is [band, y, x]
    * .affine is affine.Affine
    * .crs is rasterio.crs.CRS
    * .band_names is list of strings, order corresponding to order in .array

    """
    def __init__(self, image=None, affine=None, crs=None,
                 filename=None, band_names=None, nodata=0, shape=None, footprint=None,
                 temporary=False):
        """Create a GeoRaster object

        :param filename: optional path/url to raster file for lazy loading
        :param image: optional supported: np.ma.array, np.array, TODO: PIL image
        :param affine: affine.Affine, or 9 numbers:
            [step_x, 0, origin_x, 0, step_y, origin_y, 0, 0, 1]
        :param crs: wkt/epsg code, e.g. {'init': 'epsg:32620'}
        :param band_names: e.g. ['red', 'blue'] or 'red'
        :param shape: raster image shape, optional
        :param nodata: if provided image is array (not masked array), treat pixels with value=nodata as nodata
        :param temporary: True means that file referenced by filename is temporary
            and will be removed by destructor, default False
        """
        super().__init__(image=image, band_names=band_names, shape=shape, nodata=nodata)
        self._affine = deepcopy(affine)
        self._crs = CRS(copy(crs)) if crs else None  # type: Union[None, CRS]
        self._filename = filename
        self._temporary = temporary
        self._footprint = copy(footprint)

    def __del__(self):
        self._cleanup()

    #  IO:
    @classmethod
    def _raster_opener(cls, filename, *args, **kwargs):
        """Return handler to open rasters (rasterio.open)."""
        with warnings.catch_warnings():
            warnings.simplefilter('ignore', rasterio.errors.NotGeoreferencedWarning)
            warnings.simplefilter('ignore', UserWarning)
            try:
                return rasterio.open(filename, *args, **kwargs)
            except (rasterio.errors.RasterioIOError, rasterio._err.CPLE_BaseError) as e:
                raise GeoRaster2IOError(e)

    @classmethod
    def open(cls, filename, band_names=None, lazy_load=True, **kwargs):
        """
        Read a georaster from a file.

        :param filename: url
        :param band_names: list of strings, or string.
                            if None - will try to read from image, otherwise - these will be ['0', ..]
        :param lazy_load: if True - do not load anything
        :return: GeoRaster2
        """
        geo_raster = cls(filename=filename, band_names=band_names, **kwargs)
        if not lazy_load:
            geo_raster._populate_from_rasterio_object(read_image=True)
        return geo_raster

    @classmethod
    def empty_from_roi(cls, roi=None, resolution=None,
                       band_names=None, dtype=np.uint8, ul_corner=None, shape=None, crs=None):
        from telluric import rasterization

        if roi:
            crs = crs or roi.crs
            roi = roi.get_shape(crs)

        return rasterization.rasterize([], crs, roi, resolution, band_names=band_names,
                                       dtype=dtype, shape=shape, ul_corner=ul_corner)

    def _cleanup(self):
        if self._filename is not None and self._temporary:
            with contextlib.suppress(FileNotFoundError):
                os.remove(self._filename)
            self._filename = None
            self._temporary = False

    def _populate_from_rasterio_object(self, read_image):
        with self._raster_opener(self._filename) as raster:  # type: rasterio.DatasetReader
            self._affine = copy(raster.transform)
            self._crs = copy(raster.crs)
            assert self._crs.is_valid
            self._dtype = np.dtype(raster.dtypes[0])

            # if band_names not provided, try read them from raster tags.
            # if not - leave empty, for default:
            key_name = None
            if self._band_names is None:
                tags = raster.tags(ns="rastile")
                band_names = None
                if "band_names" in tags:
                    key_name = 'band_names'

                else:
                    tags = raster.tags()
                    if tags and 'telluric_band_names' in tags:
                        key_name = 'telluric_band_names'

                if key_name is not None:
                    band_names = tags[key_name]
                    if isinstance(band_names, str):
                        band_names = json.loads(band_names)
                    self._set_bandnames(band_names)

            if read_image:
                image = np.ma.masked_array(raster.read(), ~raster.read_masks()).copy()
                self._set_image(image)
            else:
                self._set_shape((raster.count, raster.shape[0], raster.shape[1]))

    @classmethod
    def tags(cls, filename, namespace=None):
        """Extract tags from file."""
        return cls._raster_opener(filename).tags(ns=namespace)

    @property
    def image(self):
        """Raster bitmap in numpy array."""
        if self._image is None:
            self._populate_from_rasterio_object(read_image=True)
        return self._image

    @property
    def band_names(self):
        """Raster affine."""
        if self._band_names is None:
            self._populate_from_rasterio_object(read_image=False)
        return self._band_names

    @property
    def affine(self):
        """Raster affine."""
        if self._affine is None:
            self._populate_from_rasterio_object(read_image=False)
        return self._affine

    transform = affine

    @property
    def crs(self):  # type: () -> CRS
        """Raster crs."""
        if self._crs is None:
            self._populate_from_rasterio_object(read_image=False)
        return self._crs

    @property
    def shape(self):
        """Raster shape."""
        if self._shape is None:
            self._populate_from_rasterio_object(read_image=False)
        return self._shape

    @property
    def dtype(self):
        if self._dtype is None:
            self._populate_from_rasterio_object(read_image=False)
        return self._dtype

    @property
    def num_bands(self):
        """Raster number of bands."""
        return int(self.shape[0])

    @property
    def width(self):
        """Raster width."""
        return int(self.shape[2])

    @property
    def height(self):
        """Raster height."""
        return int(self.shape[1])

    def save(self, filename, tags=None, **kwargs):
        """
        Save GeoRaster to a file.

        :param filename: url
        :param tags: tags to add to default namespace

        optional parameters:

        * GDAL_TIFF_INTERNAL_MASK: specifies whether mask is within image file, or additional .msk
        * overviews: if True, will save with previews. default: True
        * factors: list of factors for the overview, default: calculated based on raster width and height
        * resampling: to build overviews. default: cubic
        * tiled: if True raster will be saved tiled, default: False
        * compress: any supported rasterio.enums.Compression value, default to LZW
        * blockxsize: int, tile x size, default:256
        * blockysize: int, tile y size, default:256
        * creation_options: dict, key value of additional creation options
        * nodata: if passed, will save with nodata value (e.g. useful for qgis)

        """

        folder = os.path.abspath(os.path.join(filename, os.pardir))
        os.makedirs(folder, exist_ok=True)

        if (
            (self._image is None and self._filename is not None) and
            (tags is None and not kwargs)
        ):
<<<<<<< HEAD
            # can be replaced with rasterio.shutil.copy in case
            # we should pass creation_options while saving
            shutil.copyfile(self._filename, filename)
=======
            rasterio.shutil.copy(self._filename, filename)
>>>>>>> 40908236
            self._cleanup()
            self._filename = filename
            return

        internal_mask = kwargs.get('GDAL_TIFF_INTERNAL_MASK', True)
        nodata_value = kwargs.get('nodata', None)
        compression = kwargs.get('compression', Compression.lzw)
        rasterio_envs = {'GDAL_TIFF_INTERNAL_MASK': internal_mask}
        if os.environ.get('DEBUG', False):
            rasterio_envs['CPL_DEBUG'] = True
        with rasterio.Env(**rasterio_envs):
            try:
                size = self.image.shape
                extension = os.path.splitext(filename)[1].lower()[1:]
                driver = gdal_drivers[extension]

                # tiled
                tiled = kwargs.get('tiled', False)
                blockxsize = kwargs.get('blockxsize', 256)
                blockysize = kwargs.get('blockysize', 256)

                params = {
                    'mode': "w", 'transform': self.affine, 'crs': self.crs,
                    'driver': driver, 'width': size[2], 'height': size[1], 'count': size[0],
                    'dtype': dtype_map[self.image.dtype.type],
                    'nodata': nodata_value,
                    'masked': True,
                    'blockxsize': min(blockxsize, size[2]),
                    'blockysize': min(blockysize, size[1]),
                    'tiled': tiled,
                    'compress': compression.name if compression in Compression else compression,
                }

                # additional creation options
                # -co COPY_SRC_OVERVIEWS=YES  -co COMPRESS=DEFLATE -co PHOTOMETRIC=MINISBLACK
                creation_options = kwargs.get('creation_options', {})
                if creation_options:
                    params.update(**creation_options)

                with self._raster_opener(filename, **params) as r:

                    # write data:
                    for band in range(self.image.shape[0]):
                        if nodata_value is not None:
                            img = deepcopy(self.image)
                            # those pixels aren't nodata, make sure they're not set to nodata:
                            img.data[np.logical_and(img == nodata_value, self.image.mask is False)] = nodata_value + 1
                            img = np.ma.filled(img, nodata_value)
                        else:
                            img = self.image.data
                        r.write_band(1 + band, img[band, :, :])

                    # write mask:
                    mask = _mask_from_masked_array(self.image)
                    r.write_mask(mask)

                    # write tags:
                    tags_to_save = {'telluric_band_names': json.dumps(self.band_names)}
                    if tags:
                        tags_to_save.update(tags)

                    r.update_tags(**tags_to_save)  # in default namespace

                    # overviews:
                    overviews = kwargs.get('overviews', True)
                    resampling = kwargs.get('resampling', Resampling.cubic)
                    if overviews:
                        factors = kwargs.get('factors')
                        if factors is None:
                            factors = self._overviews_factors()
                        else:
                            factor_max = max(self._overviews_factors(blocksize=1), default=0)
                            factors = [f for f in factors if f <= factor_max]
                        r.build_overviews(factors, resampling=resampling)
                        r.update_tags(ns='rio_overview', resampling=resampling.name)

            except (rasterio.errors.RasterioIOError, rasterio._err.CPLE_BaseError, KeyError) as e:
                raise GeoRaster2IOError(e)

    def __eq__(self, other):
        """Return True if GeoRasters are equal."""
        return self.crs == other.crs \
            and self.affine.almost_equals(other.affine) \
            and self.shape == other.shape \
            and self.image.dtype == other.image.dtype \
            and (
                (self.image.mask is np.ma.nomask or not np.any(self.image.mask)) and
                (other.image.mask is np.ma.nomask or not np.any(other.image.mask)) or
                np.array_equal(self.image.mask, other.image.mask)) \
            and np.array_equal(np.ma.filled(self.image, 0), np.ma.filled(other.image, 0))

    def __getitem__(self, key):
        """
        Crop raster by pixels.

        :param key: 2 slices: first over x, second over y.
        :return: new GeoRaster2
        """
        if isinstance(key, tuple) and len(key) == 2 and isinstance(key[0], slice) and isinstance(key[1], slice):
            if key[0].step is not None or key[1].step is not None:
                raise GeoRaster2Error('Expected slicing with default step. Use raster.resize().')

            x_slice = key[0]
            y_slice = key[1]
            if (x_slice.start or 0) < 0 or (y_slice.start or 0) < 0:
                x_slice = slice(max(x_slice.start or 0, 0), x_slice.stop, x_slice.step)
                y_slice = slice(max(y_slice.start or 0, 0), y_slice.stop, y_slice.step)

                warnings.warn("Negative indices are not supported and were rounded to zero", GeoRaster2Warning)

            x_start = x_slice.start if x_slice.start is not None else 0
            y_start = y_slice.start if y_slice.start is not None else 0

            key = (slice(None, None, None), y_slice, x_slice)  # keep all bands

            affine_translated = self.affine * Affine.translation(x_start, y_start)

            return self.copy_with(image=self.image[key], affine=affine_translated)
        else:
            raise GeoRaster2Error('expected slice, got %s' % (key,))

    def get(self, point):
        """
        Get the pixel values at the requested point.

        :param point: A GeoVector(POINT) with the coordinates of the values to get
        :return: numpy array of values
        """
        if not (isinstance(point, GeoVector) and point.type == 'Point'):
            raise TypeError('expect GeoVector(Point), got %s' % (point,))

        target = self.to_raster(point)
        return self.image[:, int(target.y), int(target.x)]

    def __contains__(self, geometry):
        """
        Evaluate wether the geometry is fully contained in this raster

        :param geometry: A GeoVector to check
        :return: boolean
        """
        return self.footprint().contains(geometry)

    def astype(self, dst_type, in_range='dtype', out_range='dtype', clip_negative=False):
        """ Returns copy of the raster, converted to desired type
        Supported types: uint8, uint16, uint32, int8, int16, int32, float16, float32, float64

        :param dst_type: desired type
        :param in_range: str or 2-tuple, default 'dtype':
            'image': use image min/max as the intensity range,
            'dtype': use min/max of the image's dtype as the intensity range,
            2-tuple: use explicit min/max intensities, it is possible to use
                     'min' or 'max' as tuple values - in this case they will be
                     replaced by min or max intensity of image respectively
        :param out_range: str or 2-tuple, default 'dtype':
            'dtype': use min/max of the image's dtype as the intensity range,
            2-tuple: use explicit min/max intensities
        :param clip_negative: boolean, if `True` - clip the negative range, default False
        :return: numpy array of values
        """

        def type_max(dtype):
            return np.iinfo(dtype).max

        def type_min(dtype):
            return np.iinfo(dtype).min

        if (
            in_range is None and out_range is not None or
            out_range is None and in_range is not None
        ):
            raise GeoRaster2Error("Both ranges should be specified or none of them.")

        src_type = self.image.dtype
        if not np.issubdtype(src_type, np.integer) and in_range == 'dtype':
            in_range = 'image'
            warnings.warn("Value 'dtype' of in_range parameter is supported only for integer type. "
                          "Instead 'image' will be used.", GeoRaster2Warning)

        if not np.issubdtype(dst_type, np.integer) and out_range == 'dtype':
            raise GeoRaster2Error("Value 'dtype' of out_range parameter is supported only for integer type.")

        if (
            dst_type == src_type and
            in_range == out_range == 'dtype'
        ):
            return self

        # streching or shrinking intensity levels is required
        if out_range is not None:
            if out_range == 'dtype':
                omax = type_max(dst_type)
                omin = type_min(dst_type)
                if clip_negative and omin < 0:
                    omin = 0
            else:
                omin, omax = out_range

            if in_range == 'dtype':
                imin = type_min(src_type)
                imax = type_max(src_type)
            elif in_range == 'image':
                imin = min(self.min())
                imax = max(self.max())
            else:
                imin, imax = in_range
                if imin == 'min':
                    imin = min(self.min())
                if imax == 'max':
                    imax = max(self.max())

            if imin == imax:
                conversion_gain = 0
            else:
                conversion_gain = (omax - omin) / (imax - imin)

            # temp conversion, to handle saturation
            dst_array = conversion_gain * (self.image.astype(np.float) - imin) + omin
            dst_array = np.clip(dst_array, omin, omax)
        else:
            dst_array = self.image

        dst_array = dst_array.astype(dst_type)
        return self.copy_with(image=dst_array)

    def crop(self, vector, resolution=None):
        """
        crops raster outside vector (convex hull)
        :param vector: GeoVector
        :param resolution: output resolution, None for full resolution
        :return: GeoRaster
        """
        bounds, window = self._vector_to_raster_bounds(vector, boundless=self._image is None)
        if resolution:
            xsize, ysize = self._resolution_to_output_shape(bounds, resolution)
        else:
            xsize, ysize = (None, None)

        return self.pixel_crop(bounds, xsize, ysize, window=window)

    def _window(self, bounds, to_round=True):
        # self.window expects to receive the arguments west, south, east, north,
        # so for positive e in affine we should swap top and bottom
        if self.affine[4] > 0:
            window = self.window(bounds[0], bounds[3], bounds[2], bounds[1], precision=6)
        else:
            window = self.window(*bounds, precision=6)
        if to_round:
            window = window.round_offsets().round_shape(op='ceil', pixel_precision=3)
        return window

    def _vector_to_raster_bounds(self, vector, boundless=False):
        # bounds = tuple(round(bb) for bb in self.to_raster(vector).bounds)
        vector_bounds = vector.get_bounds(self.crs)
        if any(map(math.isinf, vector_bounds)):
            raise GeoRaster2Error('bounds %s cannot be transformed from %s to %s' % (
                vector.get_shape(vector.crs).bounds, vector.crs, self.crs))
        window = self._window(vector_bounds)
        (ymin, ymax), (xmin, xmax) = window.toranges()
        bounds = (xmin, ymin, xmax, ymax)
        if not boundless:
            left = max(0, bounds[0])
            bottom = max(0, bounds[1])
            right = min(self.width, bounds[2])
            top = min(self.height, bounds[3])
            bounds = (left, bottom, right, top)
        else:
            left, bottom, right, top = bounds

        width = right - left
        height = top - bottom
        window = rasterio.windows.Window(col_off=left, row_off=bottom, width=width, height=height)

        return bounds, window

    def _resolution_to_output_shape(self, bounds, resolution):
        base_resolution = abs(self.affine[0])
        if isinstance(resolution, (int, float)):
            xscale = yscale = resolution / base_resolution
        else:
            xscale = resolution[0] / base_resolution
            yscale = resolution[1] / base_resolution

        width = bounds[2] - bounds[0]
        height = bounds[3] - bounds[1]

        xsize = round(width / xscale)
        ysize = round(height / yscale)

        return xsize, ysize

    def pixel_crop(self, bounds, xsize=None, ysize=None, window=None):
        """Crop raster outside vector (convex hull).

        :param bounds: bounds of requester portion of the image in image pixels
        :param xsize: output raster width, None for full resolution
        :param ysize: output raster height, None for full resolution
        :param windows: the bounds representation window on image in image pixels, optional
        :return: GeoRaster
        """
        if self._image is not None:
            return self._crop(bounds, xsize=xsize, ysize=ysize)
        else:
            window = window or rasterio.windows.Window(bounds[0],
                                                       bounds[1],
                                                       bounds[2] - bounds[0] + 1,
                                                       bounds[3] - bounds[1] + 1)
            return self.get_window(window, xsize=xsize, ysize=ysize)

    def _crop(self, bounds, xsize=None, ysize=None):
        """Crop raster outside vector (convex hull).

        :param bounds: bounds on image
        :param xsize: output raster width, None for full resolution
        :param ysize: output raster height, None for full resolution
        :return: GeoRaster2
        """
        out_raster = self[
            int(bounds[0]): int(bounds[2]),
            int(bounds[1]): int(bounds[3])
        ]

        if xsize and ysize:
            if not (xsize == out_raster.width and ysize == out_raster.height):
                out_raster = out_raster.resize(dest_width=xsize, dest_height=ysize)
        return out_raster

    def attributes(self, url):
        """Without opening image, return size/bitness/bands/geography/...."""
        raise NotImplementedError

    def copy_with(self, **kwargs):
        """Get a copy of this GeoRaster with some attributes changed. NOTE: image is shallow-copied!"""
        init_args = {'affine': self.affine, 'crs': self.crs, 'band_names': self.band_names}
        init_args.update(kwargs)

        # The image is a special case because we don't want to make a copy of a possibly big array
        # unless totally necessary
        if 'image' not in init_args:
            init_args['image'] = self.image

        return self.__class__(**init_args)

    deepcopy_with = copy_with

    def __copy__(self):
        return self.copy_with()

    def __deepcopy__(self, memo):
        return self.deepcopy_with()

    def resolution(self):
        """Return resolution. if different in different axis - return geometric mean."""
        return float(np.sqrt(np.abs(self.affine.determinant)))

    def res_xy(self):
        """Returns X and Y resolution."""
        return abs(self.affine[0]), abs(self.affine[4])

    def resize(self, ratio=None, ratio_x=None, ratio_y=None, dest_width=None, dest_height=None, dest_resolution=None,
               resampling=Resampling.cubic):
        """
        Provide either ratio, or ratio_x and ratio_y, or dest_width and/or dest_height.

        :return: GeoRaster2
        """
        # validate input:
        if sum([ratio is not None, ratio_x is not None and ratio_y is not None,
                dest_height is not None or dest_width is not None, dest_resolution is not None]) != 1:
            raise GeoRaster2Error(
                'please provide either ratio, or {ratio_x,ratio_y}, or {dest_height, dest_width}, or dest_resolution')

        if dest_width is not None and dest_height is not None:
            ratio_x = float(dest_width) / self.width
            ratio_y = float(dest_height) / self.height
        elif dest_width is not None:
            ratio = float(dest_width) / self.width
        elif dest_height is not None:
            ratio = float(dest_height) / self.height
        elif dest_resolution is not None:
            ratio = self.resolution() / dest_resolution

        if ratio is not None:
            ratio_x, ratio_y = ratio, ratio

        return self._resize(ratio_x, ratio_y, resampling)

    def _resize(self, ratio_x, ratio_y, resampling):
        """Return raster resized by ratio."""
        new_width = int(np.ceil(self.width * ratio_x))
        new_height = int(np.ceil(self.height * ratio_y))
        dest_affine = self.affine * Affine.scale(1 / ratio_x, 1 / ratio_y)
        return self._reproject(new_width, new_height, dest_affine, resampling=resampling)

    def to_pillow_image(self, return_mask=False):
        """Return Pillow. Image, and optionally also mask."""
        img = np.rollaxis(np.rollaxis(self.image.data, 2), 2)
        img = Image.fromarray(img[:, :, 0]) if img.shape[2] == 1 else Image.fromarray(img)
        if return_mask:
            mask = Image.fromarray(np.rollaxis(np.rollaxis(self.image.mask, 2), 2).astype(np.uint8)[:, :, 0])
            return img, mask
        else:
            return img

    @staticmethod
    def _patch_affine(affine):
        eps = 1e-100
        if (np.abs(affine) == np.array([1.0, 0, 0, 0, 1, 0, 0, 0, 1])).all():
            affine = affine * Affine.translation(eps, eps)
        return affine

    def _reproject(self, new_width, new_height, dest_affine, dtype=None,
                   dst_crs=None, resampling=Resampling.cubic):
        """Return re-projected raster to new raster.

        :param new_width: new raster width in pixels
        :param new_height: new raster height in pixels
        :param dest_affine: new raster affine
        :param dtype: new raster dtype, default current dtype
        :param dst_crs: new raster crs, default current crs
        :param resampling: reprojection resampling method, default `cubic`

        :return GeoRaster2
        """
        if new_width == 0 or new_height == 0:
            return None
        dst_crs = dst_crs or self.crs
        dtype = dtype or self.image.data.dtype
        dest_image = np.ma.masked_array(
            data=np.empty([self.num_bands, new_height, new_width], dtype=np.float32),
            mask=np.empty([self.num_bands, new_height, new_width], dtype=bool)
        )

        src_transform = self._patch_affine(self.affine)
        dst_transform = self._patch_affine(dest_affine)
        # first, reproject only data:
        rasterio.warp.reproject(self.image.data, dest_image.data, src_transform=src_transform,
                                dst_transform=dst_transform, src_crs=self.crs, dst_crs=dst_crs,
                                resampling=resampling)

        # rasterio.reproject has a bug for dtype=bool.
        # to bypass, manually convert mask to uint8, reproject, and convert back to bool:
        temp_mask = np.empty([self.num_bands, new_height, new_width], dtype=np.uint8)

        # extract the mask, and un-shrink if necessary
        mask = self.image.mask
        if mask is np.ma.nomask:
            mask = np.zeros_like(self.image.data, dtype=bool)

        # rasterio.warp.reproject fills empty space with zeroes, which is the opposite of what
        # we want. therefore, we invert the mask so 0 is masked and 1 is unmasked, and we later
        # undo the inversion
        rasterio.warp.reproject((~mask).astype(np.uint8), temp_mask,
                                src_transform=src_transform, dst_transform=dst_transform,
                                src_crs=self.crs, dst_crs=dst_crs, resampling=Resampling.nearest)
        dest_image = np.ma.masked_array(dest_image.data.astype(dtype), temp_mask != 1)

        new_raster = self.copy_with(image=dest_image, affine=dst_transform, crs=dst_crs)

        return new_raster

    def reproject(self, dst_crs=None, resolution=None, dimensions=None,
                  src_bounds=None, dst_bounds=None, target_aligned_pixels=False,
                  resampling=Resampling.cubic, creation_options=None, **kwargs):
        """Return re-projected raster to new raster.

        Parameters
        ------------
        dst_crs: rasterio.crs.CRS, optional
            Target coordinate reference system.
        resolution: tuple (x resolution, y resolution) or float, optional
            Target resolution, in units of target coordinate reference
            system.
        dimensions: tuple (width, height), optional
            Output size in pixels and lines.
        src_bounds: tuple (xmin, ymin, xmax, ymax), optional
            Georeferenced extent of output (in source georeferenced units).
        dst_bounds: tuple (xmin, ymin, xmax, ymax), optional
            Georeferenced extent of output (in destination georeferenced units).
        target_aligned_pixels: bool, optional
            Align the output bounds based on the resolution.
            Default is `False`.
        resampling: rasterio.enums.Resampling
            Reprojection resampling method. Default is `cubic`.
        creation_options: dict, optional
            Custom creation options.
        kwargs: optional
            Additional arguments passed to transformation function.

        Returns
        ---------
        out: GeoRaster2
        """
<<<<<<< HEAD
        dst_crs = dst_crs or self.crs

=======
>>>>>>> 40908236
        if self._image is None and self._filename is not None:
            # image is not loaded yet
            with tempfile.NamedTemporaryFile(suffix='.tif', delete=False) as tf:
                warp(self._filename, tf.name, dst_crs=dst_crs, resolution=resolution,
                     dimensions=dimensions, creation_options=creation_options,
                     src_bounds=src_bounds, dst_bounds=dst_bounds,
                     target_aligned_pixels=target_aligned_pixels,
                     resampling=resampling, **kwargs)

            new_raster = GeoRaster2(filename=tf.name, temporary=True)
        else:
            # image is loaded already
<<<<<<< HEAD
            src = SimpleNamespace(width=self.width, height=self.height, transform=self.transform, crs=self.crs,
                                  bounds=BoundingBox(*self.footprint().get_shape(self.crs).bounds),
                                  gcps=None)
            dst_transform, dst_width, dst_height = calc_transform(
=======
            # SimpleNamespace is handy to hold the properties that calc_transform expects, see
            # https://docs.python.org/3/library/types.html#types.SimpleNamespace
            src = SimpleNamespace(width=self.width, height=self.height, transform=self.transform, crs=self.crs,
                                  bounds=BoundingBox(*self.footprint().get_bounds(self.crs)),
                                  gcps=None)
            dst_crs, dst_transform, dst_width, dst_height = calc_transform(
>>>>>>> 40908236
                src, dst_crs=dst_crs, resolution=resolution, dimensions=dimensions,
                target_aligned_pixels=target_aligned_pixels,
                src_bounds=src_bounds, dst_bounds=dst_bounds)
            new_raster = self._reproject(dst_width, dst_height, dst_transform,
                                         dst_crs=dst_crs, resampling=resampling)

        return new_raster

    def to_png(self, transparent=True, thumbnail_size=None, resampling=None, in_range='dtype', out_range='dtype'):
        """
        Convert to png format (discarding geo).

        Optionally also resizes.
        Note: for color images returns interlaced.
        :param transparent: if True - sets alpha channel for nodata pixels
        :param thumbnail_size: if not None - resize to thumbnail size, e.g. 512
        :param in_range: input intensity range
        :param out_range: output intensity range
        :param resampling: one of Resampling enums

        :return bytes
        """
        return self.to_bytes(transparent=transparent, thumbnail_size=thumbnail_size,
                             resampling=resampling, in_range=in_range, out_range=out_range)

    def to_bytes(self, transparent=True, thumbnail_size=None, resampling=None, in_range='dtype', out_range='dtype',
                 format="png"):
        """
        Convert to selected format (discarding geo).

        Optionally also resizes.
        Note: for color images returns interlaced.
        :param transparent: if True - sets alpha channel for nodata pixels
        :param thumbnail_size: if not None - resize to thumbnail size, e.g. 512
        :param in_range: input intensity range
        :param out_range: output intensity range
        :param format : str, image format, default "png"
        :param resampling: one of Resampling enums

        :return bytes
        """
        resampling = resampling if resampling is not None else Resampling.cubic

        if self.num_bands < 3:
            warnings.warn("Deprecation: to_png of less then three bands raster will be not be supported in next \
release, please use: .colorize('gray').to_png()", GeoRaster2Warning)

        if self.num_bands > 3:
            warnings.warn("Limiting %d bands raster to first three bands to generate png" % self.num_bands,
                          GeoRaster2Warning)
            three_first_bands = self.band_names[:3]
            raster = self.limit_to_bands(three_first_bands)
        elif self.num_bands == 2:
            warnings.warn("Limiting two bands raster to use the first band to generate png",
                          GeoRaster2Warning)
            first_band = self.band_names[:1]
            raster = self.limit_to_bands(first_band)
        else:
            raster = self

        if raster.image.dtype != np.uint8:
            warnings.warn("downscaling dtype to 'uint8' to convert to png",
                          GeoRaster2Warning)
            thumbnail = raster.astype(np.uint8, in_range=in_range, out_range=out_range)
        else:
            thumbnail = raster.copy_with()

        if thumbnail_size:
            if thumbnail.width > thumbnail.height:
                thumbnail = thumbnail.resize(dest_width=thumbnail_size, resampling=resampling)
            else:
                thumbnail = thumbnail.resize(dest_height=thumbnail_size, resampling=resampling)

        img, mask = thumbnail.to_pillow_image(return_mask=True)

        if transparent:
            mask = np.array(mask)[:, :, np.newaxis]
            mask = 255 - 255 * mask  # inverse

            if thumbnail.num_bands == 1:
                img = np.stack([img, img, img], axis=2)  # make grayscale into rgb. bypass, as mode=LA isn't supported

            img = np.stack(tuple(np.split(np.asarray(img), 3, axis=2) + [mask]), axis=2)  # re-arrange into RGBA
            img = img[:, :, :, 0]

        f = io.BytesIO()
        imageio.imwrite(f, img, format)
        image_data = f.getvalue()
        return image_data

    @classmethod
    def from_bytes(cls, image_bytes, affine, crs, band_names=None):
        """Create GeoRaster from image BytesIo object.

        :param image_bytes: io.BytesIO object
        :param affine: rasters affine
        :param crs: rasters crs
        :param band_names: e.g. ['red', 'blue'] or 'red'
        """
        b = io.BytesIO(image_bytes)
        image = imageio.imread(b)
        roll = np.rollaxis(image, 2)
        if band_names is None:
            band_names = [0, 1, 2]
        elif isinstance(band_names, str):
            band_names = [band_names]

        return GeoRaster2(image=roll[:3, :, :], affine=affine, crs=crs, band_names=band_names)

    def _repr_png_(self):
        """Required for jupyter notebook to show raster."""
        return self.to_png(transparent=True, thumbnail_size=512, resampling=Resampling.nearest, in_range='image')

    def limit_to_bands(self, bands):
        bands_data = self.bands_data(bands)
        return self.copy_with(image=bands_data, band_names=bands)

    def num_pixels(self):
        return self.width * self.height

    def num_pixels_nodata(self):
        return np.sum(self.image.mask[0, :, :])

    def num_pixels_data(self):
        return np.sum(~self.image.mask[0, :, :])

    @classmethod
    def corner_types(cls):
        return ['ul', 'ur', 'br', 'bl']

    def image_corner(self, corner):
        """Return image corner in pixels, as shapely.Point."""
        if corner not in self.corner_types():
            raise GeoRaster2Error('corner %s invalid, expected: %s' % (corner, self.corner_types()))

        x = 0 if corner[1] == 'l' else self.width
        y = 0 if corner[0] == 'u' else self.height
        return Point(x, y)

    def corner(self, corner):
        """Return footprint origin in world coordinates, as GeoVector."""
        return self.to_world(self.image_corner(corner))

    def corners(self):
        """Return footprint corners, as {corner_type -> GeoVector}."""
        return {corner: self.corner(corner) for corner in self.corner_types()}

    def origin(self):
        """Return footprint origin in world coordinates, as GeoVector."""
        return self.corner('ul')

    def center(self):
        """Return footprint center in world coordinates, as GeoVector."""
        image_center = Point(self.width / 2, self.height / 2)
        return self.to_world(image_center)

    def bounds(self):
        """Return image rectangle in pixels, as shapely.Polygon."""
        corners = [self.image_corner(corner) for corner in self.corner_types()]
        return Polygon([[corner.x, corner.y] for corner in corners])

    def footprint(self):
        """Return rectangle in world coordinates, as GeoVector."""
        if self._footprint is not None:
            return self._footprint
        corners = [self.corner(corner) for corner in self.corner_types()]
        coords = []
        for corner in corners:
            shape = corner.get_shape(corner.crs)
            coords.append([shape.x, shape.y])

        shp = Polygon(coords)
        #  TODO use GeoVector.from_bounds
        self._footprint = GeoVector(shp, self.crs)
        return self._footprint

    def area(self):
        return self.footprint().area

    #  geography:
    def project(self, dst_crs, resampling):
        """Return reprojected raster."""

    def to_raster(self, vector):
        """Return the vector in pixel coordinates, as shapely.Geometry."""
        return transform(vector.get_shape(vector.crs), vector.crs, self.crs, dst_affine=~self.affine)

    def to_world(self, shape, dst_crs=None):
        """Return the shape (provided in pixel coordinates) in world coordinates, as GeoVector."""
        if dst_crs is None:
            dst_crs = self.crs
        shp = transform(shape, self.crs, dst_crs, dst_affine=self.affine)
        return GeoVector(shp, dst_crs)

    #  array:
    # array ops: bitness conversion, setitem/getitem slices, +-*/.. scalar
    def min(self):
        return self.reduce('min')

    def max(self):
        return self.reduce('max')

    def sum(self):
        return self.reduce('sum')

    def mean(self):
        return self.reduce('mean')

    def var(self):
        return self.reduce('var')

    def std(self):
        return self.reduce('std')

    def reduce(self, op):
        """Reduce the raster to a score, using 'op' operation.

        nodata pixels are ignored.
        op is currently limited to numpy.ma, e.g. 'mean', 'std' etc
        :returns list of per-band values
        """
        per_band = [getattr(np.ma, op)(self.image[band, :, :]) for band in range(self.num_bands)]
        return per_band

    def histogram(self):
        histogram = {band: self._histogram(band) for band in self.band_names}
        return Histogram(histogram)

    def _histogram(self, band):
        if self.image.dtype == np.uint8:
            length = 256
        elif self.image.dtype == np.uint16:
            length = 65536
        else:
            raise GeoRaster2NotImplementedError('cant calculate histogram for type %s' % self.image.dtype)

        band_image = self.limit_to_bands(band).image
        return np.histogram(band_image[~band_image.mask], range=(0, length), bins=length)[0]

    #  image:
    # wrap, if required, some image processing functions, to deal with nodata pixels.

    #  image + geography:
    def apply_transform(self, transformation, resampling):
        """
        Apply affine transformation on image & georeferencing.

        as specific cases, implement 'resize', 'rotate', 'translate'
        """
        raise NotImplementedError

    def rectify(self):
        """Rotate raster northwards."""
        raise NotImplementedError

    #  vs. GeoVector:

    def vectorize(self, condition=None):
        """
        Return GeoVector of raster, excluding nodata pixels, subject to 'condition'.

        :param condition: e.g. 42 < value < 142.

        e.g. if no nodata pixels, and without condition - this == footprint().
        """
        raise NotImplementedError

    def __invert__(self):
        """Invert mask."""
        return self.copy_with(image=np.ma.masked_array(self.image.data, np.logical_not(self.image.mask)))

    def mask(self, vector, mask_shape_nodata=False):
        """
        Set pixels outside vector as nodata.

        :param vector: GeoVector, GeoFeature, FeatureCollection
        :param mask_shape_nodata: if True - pixels inside shape are set nodata, if False - outside shape is nodata
        :return: GeoRaster2
        """
        # shape = vector.reproject(self.crs).shape
        if isinstance(vector, Iterable):
            shapes = [self.to_raster(feature) for feature in vector]
        else:
            shapes = [self.to_raster(vector)]

        mask = geometry_mask(shapes, (self.height, self.width), Affine.identity(), invert=mask_shape_nodata)
        masked = self.deepcopy_with()
        masked.image.mask |= mask
        return masked

    #  vs. GeoRaster:
    def add_raster(self, other, merge_strategy, resampling):
        """
        Return merge of 2 rasters, in geography of the first one.

        merge_strategy - for pixels with values in both rasters.
        """
        raise NotImplementedError

    def __add__(self, other):
        return self.add_raster(other, merge_strategy='prefer left operand', resampling='nearest')

    def merge(self, other, merge_strategy=MergeStrategy.UNION):
        # TODO: Evaluate whether this should be add_raster
        return merge_two(self, other, merge_strategy)

    def intersect(self, other):
        """Pixels outside either raster are set nodata"""
        raise NotImplementedError

    #  tiles:
    def to_tiles(self):
        """Yield slippy-map tiles."""
        raise NotImplementedError

    @classmethod
    def from_tiles(cls, tiles):
        """Compose raster from tiles. return GeoRaster."""
        raise NotImplementedError

    def _overviews_factors(self, blocksize=256):
        return _calc_overviews_factors(self, blocksize=blocksize)

    def save_cloud_optimized(self, dest_url, resampling=Resampling.gauss):
        """Save as Cloud Optimized GeoTiff object to a new file.

        :param dest_url: path to the new raster
        :param resampling: which Resampling to use on reading, default Resampling.gauss

        :return: new VirtualGeoRaster of the tiled object
        """

        src = self  # GeoRaster2.open(self._filename)

        with tempfile.NamedTemporaryFile(suffix='.tif') as tf:
            src.save(tf.name, overviews=False)
            convert_to_cog(tf.name, dest_url, resampling)

        geotiff = GeoRaster2.open(dest_url)
        return geotiff

    def _get_window_calculate_resize_ratio(self, xsize, ysize, window):
        """Calculate the resize ratio of get_window.

        this method is only used inside get_window to calculate the resizing ratio
        """
        if xsize and ysize:
            xratio, yratio = window.width / xsize, window.height / ysize
        elif xsize and ysize is None:
            xratio = yratio = window.width / xsize
        elif ysize and xsize is None:
            xratio = yratio = window.height / ysize
        else:
            return 1, 1

        return xratio, yratio

    def _get_window_out_shape(self, bands, window, xsize, ysize):
        """Get the outshape of a window.

        this method is only used inside get_window to calculate the out_shape
        """
        xratio, yratio = self._get_window_calculate_resize_ratio(xsize, ysize, window)
        out_shape = (len(bands), math.ceil(abs(window.height / yratio)), math.ceil(abs(window.width / xratio)))
        return out_shape

    def get_window(self, window, bands=None,
                   xsize=None, ysize=None,
                   resampling=Resampling.cubic, masked=True, affine=None
                   ):
        """Get window from raster.

        :param window: requested window
        :param bands: list of indices of requested bads, default None which returns all bands
        :param xsize: tile x size default None, for full resolution pass None
        :param ysize: tile y size default None, for full resolution pass None
        :param resampling: which Resampling to use on reading, default Resampling.cubic
        :param masked: boolean, if `True` the return value will be a masked array. Default is True
        :return: GeoRaster2 of tile
        """
        bands = bands or list(range(1, self.num_bands + 1))

        # requested_out_shape and out_shape are different for out of bounds window
        out_shape = self._get_window_out_shape(bands, window, xsize, ysize)
        try:
            read_params = {
                "window": window,
                "resampling": resampling,
                "boundless": True,
                "masked": masked,
                "out_shape": out_shape
            }

            with self._raster_opener(self._filename) as raster:  # type: rasterio.io.DatasetReader
                array = raster.read(bands, **read_params)
            affine = affine or self._calculate_new_affine(window, out_shape[2], out_shape[1])

            raster = self.copy_with(image=array, affine=affine)
            return raster

        except (rasterio.errors.RasterioIOError, rasterio._err.CPLE_HttpResponseError) as e:
            raise GeoRaster2IOError(e)

    def get_tile(self, x_tile, y_tile, zoom,
                 bands=None, masked=False, resampling=Resampling.cubic):
        """Convert mercator tile to raster window.

        :param x_tile: x coordinate of tile
        :param y_tile: y coordinate of tile
        :param zoom: zoom level
        :param bands: list of indices of requested bads, default None which returns all bands
        :param blocksize: tile size  (x & y) default 256, for full resolution pass None
        :return: GeoRaster2 of tile
        """
        roi = GeoVector.from_xyz(x_tile, y_tile, zoom)
        coordinates = roi.get_bounds(WEB_MERCATOR_CRS)
        window = self._window(coordinates, to_round=False)
        window.col_off = round(window.col_off)
        window.row_off = round(window.row_off)
        window.width = round(window.width)
        window.height = round(window.height)
        bands = bands or list(range(1, self.num_bands + 1))
        # we know the affine the result should produce becuase we know where
        # it is located by the xyz, therefore we calculate it here
        resolution = MERCATOR_RESOLUTION_MAPPING[zoom]
        affine = Affine.translation(coordinates.left, coordinates.top) * Affine.scale(resolution, -resolution)
        return self.get_window(window, bands=bands, xsize=256, ysize=256, masked=masked, affine=affine)

    def _calculate_new_affine(self, window, blockxsize=256, blockysize=256):
        new_affine = self.window_transform(window)
        width = math.ceil(abs(window.width))
        height = math.ceil(abs(window.height))
        x_scale = width / blockxsize
        y_scale = height / blockysize
        new_affine = new_affine * Affine.scale(x_scale, y_scale)
        return new_affine

    def colorize(self, colormap, band_name=None, vmin=None, vmax=None):
        """Apply a colormap on a selected band.

        colormap list: https://matplotlib.org/examples/color/colormaps_reference.html

        Parameters
        ----------
        colormap : str
        Colormap name from this list https://matplotlib.org/examples/color/colormaps_reference.html

        band_name : str, optional
        Name of band to colorize, if none the first band will be used

        vmin, vmax : int, optional
        minimum and maximum range for normalizing array values, if None actual raster values will be used

        Returns
        -------
        GeoRaster2
        """
        vmin = vmin or min(self.min())
        vmax = vmax or max(self.max())

        cmap = plt.get_cmap(colormap)  # type: matplotlib.colors.Colormap

        band_index = 0
        if band_name is None:
            if self.num_bands > 1:
                warnings.warn("Using the first band to colorize the raster", GeoRaster2Warning)
        else:
            band_index = self.band_names.index(band_name)

        normalized = (self.image.data[band_index, :, :] - vmin) / (vmax - vmin)

        # Colormap instances are used to convert data values (floats)
        # to RGBA color that the respective Colormap
        #
        # https://matplotlib.org/_modules/matplotlib/colors.html#Colormap
        image_data = cmap(normalized)
        image_data = image_data[:, :, 0:3]

        # convert floats [0,1] to uint8 [0,255]
        image_data = image_data * 255
        image_data = image_data.astype(self.dtype)

        image_data = np.rollaxis(image_data, 2)

        # force nodata where it was in original raster:
        mask = _join_masks_from_masked_array(self.image)
        mask = np.stack([mask[0, :, :]] * 3)
        array = np.ma.array(image_data, mask=mask).filled(0)  # type: np.ndarray
        array = np.ma.array(array, mask=mask)

        return self.copy_with(image=array, band_names=['red', 'green', 'blue'])


class Histogram:
    def __init__(self, hist=None):
        """
        :param hist: {band -> ndarray}
        """
        self.hist = hist

    @property
    def length(self):
        """Return number of bins in single-band histogram."""
        return len(next(iter(self.hist.values())))

    @property
    def bins(self):
        return range(self.length)

    def __str__(self):
        return self.hist.__str__()

    def __getitem__(self, band):
        """Return histogram of single band, as ndarray."""
        return self.hist[band]

    def _repr_png_(self):
        plt.figure(figsize=(18, 6))
        plt.title('histogram')
        plt.xlabel('intensity')
        plt.ylabel('frequency')
        plt.xlim(0, self.length - 1)
        for band in self.hist:
            plt.plot(self.bins, self.hist[band], label=band)
        plt.legend(loc='upper left')<|MERGE_RESOLUTION|>--- conflicted
+++ resolved
@@ -2,10 +2,6 @@
 import os
 import io
 import contextlib
-<<<<<<< HEAD
-import shutil
-=======
->>>>>>> 40908236
 from functools import reduce, partial
 from typing import Callable, Union, Iterable, Dict, List, Optional, Tuple
 from types import SimpleNamespace
@@ -650,13 +646,7 @@
             (self._image is None and self._filename is not None) and
             (tags is None and not kwargs)
         ):
-<<<<<<< HEAD
-            # can be replaced with rasterio.shutil.copy in case
-            # we should pass creation_options while saving
-            shutil.copyfile(self._filename, filename)
-=======
             rasterio.shutil.copy(self._filename, filename)
->>>>>>> 40908236
             self._cleanup()
             self._filename = filename
             return
@@ -1150,11 +1140,6 @@
         ---------
         out: GeoRaster2
         """
-<<<<<<< HEAD
-        dst_crs = dst_crs or self.crs
-
-=======
->>>>>>> 40908236
         if self._image is None and self._filename is not None:
             # image is not loaded yet
             with tempfile.NamedTemporaryFile(suffix='.tif', delete=False) as tf:
@@ -1167,19 +1152,12 @@
             new_raster = GeoRaster2(filename=tf.name, temporary=True)
         else:
             # image is loaded already
-<<<<<<< HEAD
-            src = SimpleNamespace(width=self.width, height=self.height, transform=self.transform, crs=self.crs,
-                                  bounds=BoundingBox(*self.footprint().get_shape(self.crs).bounds),
-                                  gcps=None)
-            dst_transform, dst_width, dst_height = calc_transform(
-=======
             # SimpleNamespace is handy to hold the properties that calc_transform expects, see
             # https://docs.python.org/3/library/types.html#types.SimpleNamespace
             src = SimpleNamespace(width=self.width, height=self.height, transform=self.transform, crs=self.crs,
                                   bounds=BoundingBox(*self.footprint().get_bounds(self.crs)),
                                   gcps=None)
             dst_crs, dst_transform, dst_width, dst_height = calc_transform(
->>>>>>> 40908236
                 src, dst_crs=dst_crs, resolution=resolution, dimensions=dimensions,
                 target_aligned_pixels=target_aligned_pixels,
                 src_bounds=src_bounds, dst_bounds=dst_bounds)
