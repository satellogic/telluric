import json
import os
import io
import contextlib
import shutil
from functools import reduce, partial
from typing import Callable, Union, Iterable, Dict, List, Optional, Tuple
from types import SimpleNamespace
from enum import Enum

import tempfile
from copy import copy, deepcopy

import math
from itertools import groupby

import mercantile

import warnings

import numpy as np
import imageio

from boltons.setutils import IndexedSet

from rasterio.crs import CRS
import rasterio
import rasterio.warp
import rasterio.shutil
from rasterio.coords import BoundingBox
from rasterio.enums import Resampling, Compression
from rasterio.features import geometry_mask
from rasterio.io import WindowMethodsMixin
from affine import Affine

from shapely.geometry import Point, Polygon

from PIL import Image

from telluric.constants import DEFAULT_CRS, WEB_MERCATOR_CRS, MERCATOR_RESOLUTION_MAPPING
from telluric.vectors import GeoVector
from telluric.util.projections import transform

from telluric.util.raster_utils import (
    convert_to_cog, _calc_overviews_factors,
    _mask_from_masked_array, _join_masks_from_masked_array,
    calc_transform, warp)

import matplotlib  # for mypy

with warnings.catch_warnings():  # silences warning, see https://github.com/matplotlib/matplotlib/issues/5836
    warnings.simplefilter("ignore", UserWarning)
    import matplotlib.pyplot as plt


dtype_map = {
    np.uint8: rasterio.uint8,
    np.uint16: rasterio.uint16,
    np.uint32: rasterio.uint32,
    np.int16: rasterio.int16,
    np.int32: rasterio.int32,
    np.float32: rasterio.float32,
    np.float64: rasterio.float64,
}


gdal_drivers = {
    'tif': 'GTiff',
    'tiff': 'GTiff',
    'png': 'PNG',
    'jpg': 'JPEG',
    'jpeg': 'JPEG',
}


class MergeStrategy(Enum):
    LEFT_ALL = 0
    INTERSECTION = 1
    UNION = 2


def merge_all(rasters, roi=None, dest_resolution=None, merge_strategy=MergeStrategy.UNION,
              shape=None, ul_corner=None, crs=None):
    """Merge a list of rasters, cropping by a region of interest.
       There are cases that the roi is not precise enough for this cases one can use,
       the upper left corner the shape and crs to precisely define the roi.
       When roi is provided the ul_corner, shape and crs are ignored
    """
    if dest_resolution is None:
        dest_resolution = rasters[0].res_xy()

    # Create empty raster
    empty = GeoRaster2.empty_from_roi(
        roi, resolution=dest_resolution, band_names=rasters[0].band_names,
        dtype=rasters[0].dtype, shape=shape, ul_corner=ul_corner, crs=crs)

    # Create a list of single band rasters
    all_band_names, projected_rasters = _prepare_rasters(rasters, merge_strategy, empty)

    if all_band_names:
        # Merge common bands
        projected_rasters = _merge_common_bands(projected_rasters)

        # Merge all bands
        raster = reduce(_stack_bands, projected_rasters)

        return empty.copy_with(image=raster.image, band_names=raster.band_names)

    else:
        raise ValueError("result contains no bands, use another merge strategy")


def _merge_common_bands(rasters):
    # type: (List[_Raster]) -> List[_Raster]
    """Combine the common bands.

    """
    # Compute band order
    all_bands = IndexedSet([rs.band_names[0] for rs in rasters])

    def key(rs):
        return all_bands.index(rs.band_names[0])

    rasters_final = []  # type: List[_Raster]
    for band_name, rasters_group in groupby(sorted(rasters, key=key), key=key):
        rasters_final.append(reduce(_fill_pixels, rasters_group))

    return rasters_final


def _prepare_rasters(rasters, merge_strategy, first):
    # type: (List[GeoRaster2], MergeStrategy, GeoRaster2) -> Tuple[IndexedSet[str], List[_Raster]]
    """Prepares the rasters according to the baseline (first) raster and the merge strategy.

    The baseline (first) raster is used to crop and reproject the other rasters,
    while the merge strategy is used to compute the bands of the result. These
    are returned for diagnostics.

    """
    # Create list of prepared rasters
    all_band_names = IndexedSet(first.band_names)
    projected_rasters = []  # type: List[GeoRaster2]
    for raster in rasters:
        projected_raster = _prepare_other_raster(first, raster)

        # Modify the bands only if an intersecting raster was returned
        if projected_raster:
            if merge_strategy is MergeStrategy.INTERSECTION:
                all_band_names.intersection_update(projected_raster.band_names)
            elif merge_strategy is MergeStrategy.UNION:
                all_band_names.update(projected_raster.band_names)

            projected_rasters.append(projected_raster)

    # Extend the rasters list with only those that have the requested bands
    single_band_rasters = []
    for projected_raster in projected_rasters:
        single_band_rasters.extend(_explode_raster(projected_raster, all_band_names))

    return all_band_names, single_band_rasters


# noinspection PyDefaultArgument
def _explode_raster(raster, band_names=[]):
    # type: (GeoRaster2, Iterable[str]) -> List[_Raster]
    """Splits a raster into multiband rasters.

    """
    # Using band_names=[] does no harm because we are not mutating it in place
    # and it makes MyPy happy
    if not band_names:
        band_names = raster.band_names
    else:
        band_names = list(IndexedSet(raster.band_names).intersection(band_names))

    return [_Raster(image=raster.bands_data([band_name]), band_names=[band_name]) for band_name in band_names]


def _prepare_other_raster(one, other):
    # type: (GeoRaster2, GeoRaster2) -> Union[GeoRaster2, None]
    # Crop and reproject the second raster, if necessary
    if not (one.crs == other.crs and one.affine.almost_equals(other.affine) and one.shape == other.shape):
        if one.footprint().intersects(other.footprint()):
            other = other.crop(one.footprint(), resolution=one.resolution())
            other = other._reproject(new_width=one.width, new_height=one.height,
                                     dest_affine=one.affine, dst_crs=one.crs,
                                     resampling=Resampling.nearest)

        else:
            return None

    return other


def _fill_pixels(one, other):
    # type: (_Raster, _Raster) -> _Raster
    """Merges two single band rasters with the same band by filling the pixels according to depth.

    """
    assert len(one.band_names) == len(other.band_names) == 1, "Rasters are not single band"

    # We raise an error in the intersection is empty.
    # Other options include returning an "empty" raster or just None.
    # The problem with the former is that GeoRaster2 expects a 2D or 3D
    # numpy array, so there is no obvious way to signal that this raster
    # has no bands. Also, returning a (1, 1, 0) numpy array is useless
    # for future concatenation, so the expected shape should be used
    # instead. The problem with the latter is that it breaks concatenation
    # anyway and requires special attention. Suggestions welcome.
    if one.band_names != other.band_names:
        raise ValueError("rasters have no bands in common, use another merge strategy")

    new_image = one.image.copy()
    other_image = other.image

    # The values that I want to mask are the ones that:
    # * Were already masked in the other array, _or_
    # * Were already unmasked in the one array, so I don't overwrite them
    other_values_mask = (other_image.mask[0] | (~one.image.mask[0]))

    # Reshape the mask to fit the future array
    other_values_mask = other_values_mask[None, ...]

    # Overwrite the values that I don't want to mask
    new_image[~other_values_mask] = other_image[~other_values_mask]

    # In other words, the values that I wanted to write are the ones that:
    # * Were already masked in the one array, _and_
    # * Were not masked in the other array
    # The reason for using the inverted form is to retain the semantics
    # of "masked=True" that apply for masked arrays. The same logic
    # could be written, using the De Morgan's laws, as
    # other_values_mask = (one.image.mask[0] & (~other_image.mask[0])
    # other_values_mask = other_values_mask[None, ...]
    # new_image[other_values_mask] = other_image[other_values_mask]
    # but here the word "mask" does not mean the same as in masked arrays.

    return _Raster(image=new_image, band_names=one.band_names)


def _stack_bands(one, other):
    # type: (_Raster, _Raster) -> _Raster
    """Merges two rasters with non overlapping bands by stacking the bands.

    """
    assert set(one.band_names).intersection(set(other.band_names)) == set()

    # We raise an error in the bands are the same. See above.
    if one.band_names == other.band_names:
        raise ValueError("rasters have the same bands, use another merge strategy")

    # Apply "or" to the mask in the same way rasterio does, see
    # https://mapbox.github.io/rasterio/topics/masks.html#dataset-masks
    # In other words, mask the values that are already masked in either
    # of the two rasters, since one mask per band is not supported
    new_mask = one.image.mask[0] | other.image.mask[0]

    # Concatenate the data along the band axis and apply the mask
    new_image = np.ma.masked_array(
        np.concatenate([
            one.image.data,
            other.image.data
        ]),
        mask=[new_mask] * (one.image.shape[0] + other.image.shape[0])
    )
    new_bands = one.band_names + other.band_names

    # We don't copy image and mask here, due to performance issues,
    # this output should not use without eventually being copied
    # In this context we are copying the object in the end of merge_all merge_first and merge
    return _Raster(image=new_image, band_names=new_bands)


def merge_two(one, other, merge_strategy=MergeStrategy.UNION, silent=False):
    # type: (GeoRaster2, GeoRaster2, MergeStrategy, bool) -> GeoRaster2
    """Merge two rasters into one.

    Parameters
    ----------
    one : GeoRaster2
        Left raster to merge.
    other : GeoRaster2
        Right raster to merge.
    merge_strategy : MergeStrategy
        Merge strategy, from :py:data:`telluric.georaster.MergeStrategy` (default to "union").
    silent : bool, optional
        Whether to raise errors or return some result, default to False (raise errors).

    Returns
    -------
    GeoRaster2

    """
    other_res = _prepare_other_raster(one, other)
    if other_res is None:
        if silent:
            return one
        else:
            raise ValueError("rasters do not intersect")

    else:
        other = other_res  # To make MyPy happy

    # Create a list of single band rasters
    # Cropping won't happen twice, since other was already cropped
    all_band_names, projected_rasters = _prepare_rasters([other], merge_strategy, first=one)

    if not all_band_names and not silent:
        raise ValueError("rasters have no bands in common, use another merge strategy")

    # Merge common bands
    projected_rasters = _merge_common_bands(_explode_raster(one, all_band_names) + projected_rasters)

    # Merge all bands
    raster = reduce(_stack_bands, projected_rasters)

    return one.copy_with(image=raster.image, band_names=raster.band_names)


class GeoRaster2Warning(UserWarning):
    """Base class for warnings in the GeoRaster class."""
    pass


class GeoRaster2Error(Exception):
    """Base class for exceptions in the GeoRaster class."""

    pass


class GeoRaster2IOError(GeoRaster2Error):
    """Base class for exceptions in GeoRaster read/write."""

    pass


class GeoRaster2NotImplementedError(GeoRaster2Error, NotImplementedError):
    """Base class for NotImplementedError in the GeoRaster class. """
    pass


class _Raster:
    """ A class that has image, band_names and shape
    """

    def __init__(self, image=None, band_names=None, shape=None, nodata=0):
        """Create a GeoRaster object

        :param image: optional supported: np.ma.array, np.array, TODO: PIL image
        :param band_names: e.g. ['red', 'blue'] or 'red'
        :param shape: raster image shape, optional
        """
        self._image = None
        self._band_names = None
        self._shape = copy(shape)
        if band_names:
            self._set_bandnames(copy(band_names))
        if image is not None:
            self._set_image(image.copy(), nodata)
            self._dtype = np.dtype(image.dtype)
        else:
            self._dtype = None

    def _set_image(self, image, nodata=0):
        """
        Set self._image.

        :param image: supported: np.ma.array, np.array, TODO: PIL image
        :param nodata: if provided image is array (not masked array), treat pixels with value=nodata as nodata
        :return:
        """
        # convert to masked array:
        if isinstance(image, np.ma.core.MaskedArray):
            masked = image
        elif isinstance(image, np.core.ndarray):
            masked = np.ma.masked_array(image, image == nodata)
        else:
            raise GeoRaster2NotImplementedError('only ndarray or masked array supported, got %s' % type(image))

        # make sure array is 3d:
        if len(masked.shape) == 3:
            self._image = masked
        elif len(masked.shape) == 2:
            self._image = masked[np.newaxis, :, :]
        else:
            raise GeoRaster2Error('expected 2d or 3d image, got shape=%s' % masked.shape)

        # update shape
        if self._shape is None:
            self._set_shape(self._image.shape)

        self._image_after_load_validations()

        self._image.setflags(write=0)

    def _set_shape(self, shape):
        self._shape = shape
        # update band_names
        if self._band_names is None:
            self._set_bandnames(list(range(self._shape[0])))

    def _image_after_load_validations(self):
        if self._image is None:
            return
        if self._shape != self._image.shape:
            raise GeoRaster2Error('image.shape and self.shape are not equal, image.shape=%s, self.shape=%s' %
                                  (self._image.shape, self._shape))

        if self._shape[0] != len(self._band_names):
            raise GeoRaster2Error("Expected %s bands, found %s." % (len(self._band_names), self.image.shape[0]))

    def _set_bandnames(self, band_names=None):
        if isinstance(band_names, str):  # single band:
            band_names = [band_names]
        self._band_names = list(band_names)

    def bands_data(self, bands):
        if isinstance(bands, str):
            bands = bands.split(",")

        missing_bands = set(bands) - set(self.band_names)
        if missing_bands:
            raise GeoRaster2Error('requested bands %s that are not found in raster' % missing_bands)

        bands_indices = [self.band_names.index(band) for band in bands]
        bands_data = self.image[bands_indices, :, :]
        return bands_data

    @property
    def band_names(self):
        return self._band_names or []

    @property
    def image(self):
        return self._image


class GeoRaster2(WindowMethodsMixin, _Raster):
    """
    Represents multiband georeferenced image, supporting nodata pixels.
    The name "GeoRaster2" is temporary.

    conventions:

    * .array is np.masked_array, mask=True on nodata pixels.
    * .array is [band, y, x]
    * .affine is affine.Affine
    * .crs is rasterio.crs.CRS
    * .band_names is list of strings, order corresponding to order in .array

    """
    def __init__(self, image=None, affine=None, crs=None,
                 filename=None, band_names=None, nodata=0, shape=None, footprint=None,
                 temporary=False):
        """Create a GeoRaster object

        :param filename: optional path/url to raster file for lazy loading
        :param image: optional supported: np.ma.array, np.array, TODO: PIL image
        :param affine: affine.Affine, or 9 numbers:
            [step_x, 0, origin_x, 0, step_y, origin_y, 0, 0, 1]
        :param crs: wkt/epsg code, e.g. {'init': 'epsg:32620'}
        :param band_names: e.g. ['red', 'blue'] or 'red'
        :param shape: raster image shape, optional
        :param nodata: if provided image is array (not masked array), treat pixels with value=nodata as nodata
        :param temporary: True means that file referenced by filename is temporary
            and will be removed by destructor, default False
        """
        super().__init__(image=image, band_names=band_names, shape=shape, nodata=nodata)
        self._affine = deepcopy(affine)
        self._crs = CRS(copy(crs)) if crs else None  # type: Union[None, CRS]
        self._filename = filename
        self._temporary = temporary
        self._footprint = copy(footprint)

    def __del__(self):
        self._cleanup()

    #  IO:
    @classmethod
    def _raster_opener(cls, filename, *args, **kwargs):
        """Return handler to open rasters (rasterio.open)."""
        with warnings.catch_warnings():
            warnings.simplefilter('ignore', rasterio.errors.NotGeoreferencedWarning)
            warnings.simplefilter('ignore', UserWarning)
            try:
                return rasterio.open(filename, *args, **kwargs)
            except (rasterio.errors.RasterioIOError, rasterio._err.CPLE_BaseError) as e:
                raise GeoRaster2IOError(e)

    @classmethod
    def open(cls, filename, band_names=None, lazy_load=True, **kwargs):
        """
        Read a georaster from a file.

        :param filename: url
        :param band_names: list of strings, or string.
                            if None - will try to read from image, otherwise - these will be ['0', ..]
        :param lazy_load: if True - do not load anything
        :return: GeoRaster2
        """
        geo_raster = cls(filename=filename, band_names=band_names, **kwargs)
        if not lazy_load:
            geo_raster._populate_from_rasterio_object(read_image=True)
        return geo_raster

    @classmethod
    def empty_from_roi(cls, roi=None, resolution=None,
                       band_names=None, dtype=np.uint8, ul_corner=None, shape=None, crs=None):
        from telluric import rasterization

        if roi:
            crs = crs or roi.crs
            roi = roi.get_shape(crs)

        return rasterization.rasterize([], crs, roi, resolution, band_names=band_names,
                                       dtype=dtype, shape=shape, ul_corner=ul_corner)

    def _cleanup(self):
        if self._filename is not None and self._temporary:
            with contextlib.suppress(FileNotFoundError):
                os.remove(self._filename)
            self._filename = None
            self._temporary = False

    def _populate_from_rasterio_object(self, read_image):
        with self._raster_opener(self._filename) as raster:  # type: rasterio.DatasetReader
            self._affine = copy(raster.transform)
            self._crs = copy(raster.crs)
            assert self._crs.is_valid
            self._dtype = np.dtype(raster.dtypes[0])

            # if band_names not provided, try read them from raster tags.
            # if not - leave empty, for default:
            key_name = None
            if self._band_names is None:
                tags = raster.tags(ns="rastile")
                band_names = None
                if "band_names" in tags:
                    key_name = 'band_names'

                else:
                    tags = raster.tags()
                    if tags and 'telluric_band_names' in tags:
                        key_name = 'telluric_band_names'

                if key_name is not None:
                    band_names = tags[key_name]
                    if isinstance(band_names, str):
                        band_names = json.loads(band_names)
                    self._set_bandnames(band_names)

            if read_image:
                image = np.ma.masked_array(raster.read(), ~raster.read_masks()).copy()
                self._set_image(image)
            else:
                self._set_shape((raster.count, raster.shape[0], raster.shape[1]))

    @classmethod
    def tags(cls, filename, namespace=None):
        """Extract tags from file."""
        return cls._raster_opener(filename).tags(ns=namespace)

    @property
    def image(self):
        """Raster bitmap in numpy array."""
        if self._image is None:
            self._populate_from_rasterio_object(read_image=True)
        return self._image

    @property
    def band_names(self):
        """Raster affine."""
        if self._band_names is None:
            self._populate_from_rasterio_object(read_image=False)
        return self._band_names

    @property
    def affine(self):
        """Raster affine."""
        if self._affine is None:
            self._populate_from_rasterio_object(read_image=False)
        return self._affine

    transform = affine

    @property
    def crs(self):  # type: () -> CRS
        """Raster crs."""
        if self._crs is None:
            self._populate_from_rasterio_object(read_image=False)
        return self._crs

    @property
    def shape(self):
        """Raster shape."""
        if self._shape is None:
            self._populate_from_rasterio_object(read_image=False)
        return self._shape

    @property
    def dtype(self):
        if self._dtype is None:
            self._populate_from_rasterio_object(read_image=False)
        return self._dtype

    @property
    def num_bands(self):
        """Raster number of bands."""
        return int(self.shape[0])

    @property
    def width(self):
        """Raster width."""
        return int(self.shape[2])

    @property
    def height(self):
        """Raster height."""
        return int(self.shape[1])

    def save(self, filename, tags=None, **kwargs):
        """
        Save GeoRaster to a file.

        :param filename: url
        :param tags: tags to add to default namespace

        optional parameters:

        * GDAL_TIFF_INTERNAL_MASK: specifies whether mask is within image file, or additional .msk
        * overviews: if True, will save with previews. default: True
        * factors: list of factors for the overview, default: calculated based on raster width and height
        * resampling: to build overviews. default: cubic
        * tiled: if True raster will be saved tiled, default: False
        * compress: any supported rasterio.enums.Compression value, default to LZW
        * blockxsize: int, tile x size, default:256
        * blockysize: int, tile y size, default:256
        * creation_options: dict, key value of additional creation options
        * nodata: if passed, will save with nodata value (e.g. useful for qgis)

        """

        folder = os.path.abspath(os.path.join(filename, os.pardir))
        os.makedirs(folder, exist_ok=True)

        if (
            (self._image is None and self._filename is not None) and
            (tags is None and not kwargs)
        ):
            # can be replaced with rasterio.shutil.copy in case
            # we should pass creation_options while saving
            shutil.copyfile(self._filename, filename)
            self._cleanup()
            self._filename = filename
            return

        internal_mask = kwargs.get('GDAL_TIFF_INTERNAL_MASK', True)
        nodata_value = kwargs.get('nodata', None)
        compression = kwargs.get('compression', Compression.lzw)
        rasterio_envs = {'GDAL_TIFF_INTERNAL_MASK': internal_mask}
        if os.environ.get('DEBUG', False):
            rasterio_envs['CPL_DEBUG'] = True
        with rasterio.Env(**rasterio_envs):
            try:
                size = self.image.shape
                extension = os.path.splitext(filename)[1].lower()[1:]
                driver = gdal_drivers[extension]

                # tiled
                tiled = kwargs.get('tiled', False)
                blockxsize = kwargs.get('blockxsize', 256)
                blockysize = kwargs.get('blockysize', 256)

                params = {
                    'mode': "w", 'transform': self.affine, 'crs': self.crs,
                    'driver': driver, 'width': size[2], 'height': size[1], 'count': size[0],
                    'dtype': dtype_map[self.image.dtype.type],
                    'nodata': nodata_value,
                    'masked': True,
                    'blockxsize': min(blockxsize, size[2]),
                    'blockysize': min(blockysize, size[1]),
                    'tiled': tiled,
                    'compress': compression.name if compression in Compression else compression,
                }

                # additional creation options
                # -co COPY_SRC_OVERVIEWS=YES  -co COMPRESS=DEFLATE -co PHOTOMETRIC=MINISBLACK
                creation_options = kwargs.get('creation_options', {})
                if creation_options:
                    params.update(**creation_options)

                with self._raster_opener(filename, **params) as r:

                    # write data:
                    for band in range(self.image.shape[0]):
                        if nodata_value is not None:
                            img = deepcopy(self.image)
                            # those pixels aren't nodata, make sure they're not set to nodata:
                            img.data[np.logical_and(img == nodata_value, self.image.mask is False)] = nodata_value + 1
                            img = np.ma.filled(img, nodata_value)
                        else:
                            img = self.image.data
                        r.write_band(1 + band, img[band, :, :])

                    # write mask:
                    mask = _mask_from_masked_array(self.image)
                    r.write_mask(mask)

                    # write tags:
                    tags_to_save = {'telluric_band_names': json.dumps(self.band_names)}
                    if tags:
                        tags_to_save.update(tags)

                    r.update_tags(**tags_to_save)  # in default namespace

                    # overviews:
                    overviews = kwargs.get('overviews', True)
                    resampling = kwargs.get('resampling', Resampling.cubic)
                    if overviews:
                        factors = kwargs.get('factors')
                        if factors is None:
                            factors = self._overviews_factors()
                        else:
                            factor_max = max(self._overviews_factors(blocksize=1), default=0)
                            factors = [f for f in factors if f <= factor_max]
                        r.build_overviews(factors, resampling=resampling)
                        r.update_tags(ns='rio_overview', resampling=resampling.name)

            except (rasterio.errors.RasterioIOError, rasterio._err.CPLE_BaseError, KeyError) as e:
                raise GeoRaster2IOError(e)

    def __eq__(self, other):
        """Return True if GeoRasters are equal."""
        return self.crs == other.crs \
            and self.affine.almost_equals(other.affine) \
            and self.shape == other.shape \
            and self.image.dtype == other.image.dtype \
            and (
                (self.image.mask is np.ma.nomask or not np.any(self.image.mask)) and
                (other.image.mask is np.ma.nomask or not np.any(other.image.mask)) or
                np.array_equal(self.image.mask, other.image.mask)) \
            and np.array_equal(np.ma.filled(self.image, 0), np.ma.filled(other.image, 0))

    def __getitem__(self, key):
        """
        Crop raster by pixels.

        :param key: 2 slices: first over x, second over y.
        :return: new GeoRaster2
        """
        if isinstance(key, tuple) and len(key) == 2 and isinstance(key[0], slice) and isinstance(key[1], slice):
            if key[0].step is not None or key[1].step is not None:
                raise GeoRaster2Error('Expected slicing with default step. Use raster.resize().')

            x_slice = key[0]
            y_slice = key[1]
            if (x_slice.start or 0) < 0 or (y_slice.start or 0) < 0:
                x_slice = slice(max(x_slice.start or 0, 0), x_slice.stop, x_slice.step)
                y_slice = slice(max(y_slice.start or 0, 0), y_slice.stop, y_slice.step)

                warnings.warn("Negative indices are not supported and were rounded to zero", GeoRaster2Warning)

            x_start = x_slice.start if x_slice.start is not None else 0
            y_start = y_slice.start if y_slice.start is not None else 0

            key = (slice(None, None, None), y_slice, x_slice)  # keep all bands

            affine_translated = self.affine * Affine.translation(x_start, y_start)

            return self.copy_with(image=self.image[key], affine=affine_translated)
        else:
            raise GeoRaster2Error('expected slice, got %s' % (key,))

    def get(self, point):
        """
        Get the pixel values at the requested point.

        :param point: A GeoVector(POINT) with the coordinates of the values to get
        :return: numpy array of values
        """
        if not (isinstance(point, GeoVector) and point.type == 'Point'):
            raise TypeError('expect GeoVector(Point), got %s' % (point,))

        target = self.to_raster(point)
        return self.image[:, int(target.y), int(target.x)]

    def __contains__(self, geometry):
        """
        Evaluate wether the geometry is fully contained in this raster

        :param geometry: A GeoVector to check
        :return: boolean
        """
        return self.footprint().contains(geometry)

    def astype(self, dst_type, in_range='dtype', out_range='dtype', clip_negative=False):
        """ Returns copy of the raster, converted to desired type
        Supported types: uint8, uint16, uint32, int8, int16, int32, float16, float32, float64

        :param dst_type: desired type
        :param in_range: str or 2-tuple, default 'dtype':
            'image': use image min/max as the intensity range,
            'dtype': use min/max of the image's dtype as the intensity range,
            2-tuple: use explicit min/max intensities, it is possible to use
                     'min' or 'max' as tuple values - in this case they will be
                     replaced by min or max intensity of image respectively
        :param out_range: str or 2-tuple, default 'dtype':
            'dtype': use min/max of the image's dtype as the intensity range,
            2-tuple: use explicit min/max intensities
        :param clip_negative: boolean, if `True` - clip the negative range, default False
        :return: numpy array of values
        """

        def type_max(dtype):
            return np.iinfo(dtype).max

        def type_min(dtype):
            return np.iinfo(dtype).min

        if (
            in_range is None and out_range is not None or
            out_range is None and in_range is not None
        ):
            raise GeoRaster2Error("Both ranges should be specified or none of them.")

        src_type = self.image.dtype
        if not np.issubdtype(src_type, np.integer) and in_range == 'dtype':
            in_range = 'image'
            warnings.warn("Value 'dtype' of in_range parameter is supported only for integer type. "
                          "Instead 'image' will be used.", GeoRaster2Warning)

        if not np.issubdtype(dst_type, np.integer) and out_range == 'dtype':
            raise GeoRaster2Error("Value 'dtype' of out_range parameter is supported only for integer type.")

        if (
            dst_type == src_type and
            in_range == out_range == 'dtype'
        ):
            return self

        # streching or shrinking intensity levels is required
        if out_range is not None:
            if out_range == 'dtype':
                omax = type_max(dst_type)
                omin = type_min(dst_type)
                if clip_negative and omin < 0:
                    omin = 0
            else:
                omin, omax = out_range

            if in_range == 'dtype':
                imin = type_min(src_type)
                imax = type_max(src_type)
            elif in_range == 'image':
                imin = min(self.min())
                imax = max(self.max())
            else:
                imin, imax = in_range
                if imin == 'min':
                    imin = min(self.min())
                if imax == 'max':
                    imax = max(self.max())

            if imin == imax:
                conversion_gain = 0
            else:
                conversion_gain = (omax - omin) / (imax - imin)

            # temp conversion, to handle saturation
            dst_array = conversion_gain * (self.image.astype(np.float) - imin) + omin
            dst_array = np.clip(dst_array, omin, omax)
        else:
            dst_array = self.image

        dst_array = dst_array.astype(dst_type)
        return self.copy_with(image=dst_array)

    def crop(self, vector, resolution=None):
        """
        crops raster outside vector (convex hull)
        :param vector: GeoVector
        :param resolution: output resolution, None for full resolution
        :return: GeoRaster
        """
        bounds, window = self._vector_to_raster_bounds(vector, boundless=self._image is None)
        if resolution:
            xsize, ysize = self._resolution_to_output_shape(bounds, resolution)
        else:
            xsize, ysize = (None, None)

        return self.pixel_crop(bounds, xsize, ysize, window=window)

    def _window(self, bounds, to_round=True):
        # self.window expects to receive the arguments west, south, east, north,
        # so for positive e in affine we should swap top and bottom
        if self.affine[4] > 0:
            window = self.window(bounds[0], bounds[3], bounds[2], bounds[1], precision=6)
        else:
            window = self.window(*bounds, precision=6)
        if to_round:
            window = window.round_offsets().round_shape(op='ceil', pixel_precision=3)
        return window

    def _vector_to_raster_bounds(self, vector, boundless=False):
        # bounds = tuple(round(bb) for bb in self.to_raster(vector).bounds)
        vector_bounds = vector.get_bounds(self.crs)
        if any(map(math.isinf, vector_bounds)):
            raise GeoRaster2Error('bounds %s cannot be transformed from %s to %s' % (
                vector.get_shape(vector.crs).bounds, vector.crs, self.crs))
        window = self._window(vector_bounds)
        (ymin, ymax), (xmin, xmax) = window.toranges()
        bounds = (xmin, ymin, xmax, ymax)
        if not boundless:
            left = max(0, bounds[0])
            bottom = max(0, bounds[1])
            right = min(self.width, bounds[2])
            top = min(self.height, bounds[3])
            bounds = (left, bottom, right, top)
        else:
            left, bottom, right, top = bounds

        width = right - left
        height = top - bottom
        window = rasterio.windows.Window(col_off=left, row_off=bottom, width=width, height=height)

        return bounds, window

    def _resolution_to_output_shape(self, bounds, resolution):
        base_resolution = abs(self.affine[0])
        if isinstance(resolution, (int, float)):
            xscale = yscale = resolution / base_resolution
        else:
            xscale = resolution[0] / base_resolution
            yscale = resolution[1] / base_resolution

        width = bounds[2] - bounds[0]
        height = bounds[3] - bounds[1]

        xsize = round(width / xscale)
        ysize = round(height / yscale)

        return xsize, ysize

    def pixel_crop(self, bounds, xsize=None, ysize=None, window=None):
        """Crop raster outside vector (convex hull).

        :param bounds: bounds of requester portion of the image in image pixels
        :param xsize: output raster width, None for full resolution
        :param ysize: output raster height, None for full resolution
        :param windows: the bounds representation window on image in image pixels, optional
        :return: GeoRaster
        """
        if self._image is not None:
            return self._crop(bounds, xsize=xsize, ysize=ysize)
        else:
            window = window or rasterio.windows.Window(bounds[0],
                                                       bounds[1],
                                                       bounds[2] - bounds[0] + 1,
                                                       bounds[3] - bounds[1] + 1)
            return self.get_window(window, xsize=xsize, ysize=ysize)

    def _crop(self, bounds, xsize=None, ysize=None):
        """Crop raster outside vector (convex hull).

        :param bounds: bounds on image
        :param xsize: output raster width, None for full resolution
        :param ysize: output raster height, None for full resolution
        :return: GeoRaster2
        """
        out_raster = self[
            int(bounds[0]): int(bounds[2]),
            int(bounds[1]): int(bounds[3])
        ]

        if xsize and ysize:
            if not (xsize == out_raster.width and ysize == out_raster.height):
                out_raster = out_raster.resize(dest_width=xsize, dest_height=ysize)
        return out_raster

    def attributes(self, url):
        """Without opening image, return size/bitness/bands/geography/...."""
        raise NotImplementedError

    def copy_with(self, **kwargs):
        """Get a copy of this GeoRaster with some attributes changed. NOTE: image is shallow-copied!"""
        init_args = {'affine': self.affine, 'crs': self.crs, 'band_names': self.band_names}
        init_args.update(kwargs)

        # The image is a special case because we don't want to make a copy of a possibly big array
        # unless totally necessary
        if 'image' not in init_args:
            init_args['image'] = self.image

        return self.__class__(**init_args)

    deepcopy_with = copy_with

    def __copy__(self):
        return self.copy_with()

    def __deepcopy__(self, memo):
        return self.deepcopy_with()

    def resolution(self):
        """Return resolution. if different in different axis - return geometric mean."""
        return float(np.sqrt(np.abs(self.affine.determinant)))

    def res_xy(self):
        """Returns X and Y resolution."""
        return abs(self.affine[0]), abs(self.affine[4])

    def resize(self, ratio=None, ratio_x=None, ratio_y=None, dest_width=None, dest_height=None, dest_resolution=None,
               resampling=Resampling.cubic):
        """
        Provide either ratio, or ratio_x and ratio_y, or dest_width and/or dest_height.

        :return: GeoRaster2
        """
        # validate input:
        if sum([ratio is not None, ratio_x is not None and ratio_y is not None,
                dest_height is not None or dest_width is not None, dest_resolution is not None]) != 1:
            raise GeoRaster2Error(
                'please provide either ratio, or {ratio_x,ratio_y}, or {dest_height, dest_width}, or dest_resolution')

        if dest_width is not None and dest_height is not None:
            ratio_x = float(dest_width) / self.width
            ratio_y = float(dest_height) / self.height
        elif dest_width is not None:
            ratio = float(dest_width) / self.width
        elif dest_height is not None:
            ratio = float(dest_height) / self.height
        elif dest_resolution is not None:
            ratio = self.resolution() / dest_resolution

        if ratio is not None:
            ratio_x, ratio_y = ratio, ratio

        return self._resize(ratio_x, ratio_y, resampling)

    def _resize(self, ratio_x, ratio_y, resampling):
        """Return raster resized by ratio."""
        new_width = int(np.ceil(self.width * ratio_x))
        new_height = int(np.ceil(self.height * ratio_y))
        dest_affine = self.affine * Affine.scale(1 / ratio_x, 1 / ratio_y)
        return self._reproject(new_width, new_height, dest_affine, resampling=resampling)

    def to_pillow_image(self, return_mask=False):
        """Return Pillow. Image, and optionally also mask."""
        img = np.rollaxis(np.rollaxis(self.image.data, 2), 2)
        img = Image.fromarray(img[:, :, 0]) if img.shape[2] == 1 else Image.fromarray(img)
        if return_mask:
            mask = Image.fromarray(np.rollaxis(np.rollaxis(self.image.mask, 2), 2).astype(np.uint8)[:, :, 0])
            return img, mask
        else:
            return img

    @staticmethod
    def _patch_affine(affine):
        eps = 1e-100
        if (np.abs(affine) == np.array([1.0, 0, 0, 0, 1, 0, 0, 0, 1])).all():
            affine = affine * Affine.translation(eps, eps)
        return affine

    def _reproject(self, new_width, new_height, dest_affine, dtype=None,
                   dst_crs=None, resampling=Resampling.cubic):
        """Return re-projected raster to new raster.

        :param new_width: new raster width in pixels
        :param new_height: new raster height in pixels
        :param dest_affine: new raster affine
        :param dtype: new raster dtype, default current dtype
        :param dst_crs: new raster crs, default current crs
        :param resampling: reprojection resampling method, default `cubic`

        :return GeoRaster2
        """
        if new_width == 0 or new_height == 0:
            return None
        dst_crs = dst_crs or self.crs
        dtype = dtype or self.image.data.dtype
        dest_image = np.ma.masked_array(
            data=np.empty([self.num_bands, new_height, new_width], dtype=np.float32),
            mask=np.empty([self.num_bands, new_height, new_width], dtype=bool)
        )

        src_transform = self._patch_affine(self.affine)
        dst_transform = self._patch_affine(dest_affine)
        # first, reproject only data:
        rasterio.warp.reproject(self.image.data, dest_image.data, src_transform=src_transform,
                                dst_transform=dst_transform, src_crs=self.crs, dst_crs=dst_crs,
                                resampling=resampling)

        # rasterio.reproject has a bug for dtype=bool.
        # to bypass, manually convert mask to uint8, reproject, and convert back to bool:
        temp_mask = np.empty([self.num_bands, new_height, new_width], dtype=np.uint8)

        # extract the mask, and un-shrink if necessary
        mask = self.image.mask
        if mask is np.ma.nomask:
            mask = np.zeros_like(self.image.data, dtype=bool)

        # rasterio.warp.reproject fills empty space with zeroes, which is the opposite of what
        # we want. therefore, we invert the mask so 0 is masked and 1 is unmasked, and we later
        # undo the inversion
        rasterio.warp.reproject((~mask).astype(np.uint8), temp_mask,
                                src_transform=src_transform, dst_transform=dst_transform,
                                src_crs=self.crs, dst_crs=dst_crs, resampling=Resampling.nearest)
        dest_image = np.ma.masked_array(dest_image.data.astype(dtype), temp_mask != 1)

        new_raster = self.copy_with(image=dest_image, affine=dst_transform, crs=dst_crs)

        return new_raster

    def reproject(self, dst_crs=None, resolution=None, dimensions=None,
                  src_bounds=None, dst_bounds=None, target_aligned_pixels=False,
                  resampling=Resampling.cubic, creation_options=None, **kwargs):
        """Return re-projected raster to new raster.

        Parameters
        ------------
        dst_crs: rasterio.crs.CRS, optional
            Target coordinate reference system.
        resolution: tuple (x resolution, y resolution) or float, optional
            Target resolution, in units of target coordinate reference
            system.
        dimensions: tuple (width, height), optional
            Output size in pixels and lines.
        src_bounds: tuple (xmin, ymin, xmax, ymax), optional
            Georeferenced extent of output (in source georeferenced units).
        dst_bounds: tuple (xmin, ymin, xmax, ymax), optional
            Georeferenced extent of output (in destination georeferenced units).
        target_aligned_pixels: bool, optional
            Align the output bounds based on the resolution.
            Default is `False`.
        resampling: rasterio.enums.Resampling
            Reprojection resampling method. Default is `cubic`.
        creation_options: dict, optional
            Custom creation options.
        kwargs: optional
            Additional arguments passed to transformation function.

        Returns
        ---------
        out: GeoRaster2
        """
        dst_crs = dst_crs or self.crs

        if self._image is None and self._filename is not None:
            # image is not loaded yet
            with tempfile.NamedTemporaryFile(suffix='.tif', delete=False) as tf:
                warp(self._filename, tf.name, dst_crs=dst_crs, resolution=resolution,
                     dimensions=dimensions, creation_options=creation_options,
                     src_bounds=src_bounds, dst_bounds=dst_bounds,
                     target_aligned_pixels=target_aligned_pixels,
                     resampling=resampling, **kwargs)

            new_raster = GeoRaster2(filename=tf.name, temporary=True)
        else:
            # image is loaded already
            src = SimpleNamespace(width=self.width, height=self.height, transform=self.transform, crs=self.crs,
                                  bounds=BoundingBox(*self.footprint().get_shape(self.crs).bounds),
                                  gcps=None)
            dst_transform, dst_width, dst_height = calc_transform(
                src, dst_crs=dst_crs, resolution=resolution, dimensions=dimensions,
                target_aligned_pixels=target_aligned_pixels,
                src_bounds=src_bounds, dst_bounds=dst_bounds)
            new_raster = self._reproject(dst_width, dst_height, dst_transform,
                                         dst_crs=dst_crs, resampling=resampling)

        return new_raster

    def to_png(self, transparent=True, thumbnail_size=None, resampling=None, in_range='dtype', out_range='dtype'):
        """
        Convert to png format (discarding geo).

        Optionally also resizes.
        Note: for color images returns interlaced.
        :param transparent: if True - sets alpha channel for nodata pixels
        :param thumbnail_size: if not None - resize to thumbnail size, e.g. 512
        :param in_range: input intensity range
        :param out_range: output intensity range
        :param resampling: one of Resampling enums

        :return bytes
        """
        return self.to_bytes(transparent=transparent, thumbnail_size=thumbnail_size,
                             resampling=resampling, in_range=in_range, out_range=out_range)

    def to_bytes(self, transparent=True, thumbnail_size=None, resampling=None, in_range='dtype', out_range='dtype',
                 format="png"):
        """
        Convert to selected format (discarding geo).

        Optionally also resizes.
        Note: for color images returns interlaced.
        :param transparent: if True - sets alpha channel for nodata pixels
        :param thumbnail_size: if not None - resize to thumbnail size, e.g. 512
        :param in_range: input intensity range
        :param out_range: output intensity range
        :param format : str, image format, default "png"
        :param resampling: one of Resampling enums

        :return bytes
        """
        resampling = resampling if resampling is not None else Resampling.cubic

        if self.num_bands < 3:
            warnings.warn("Deprecation: to_png of less then three bands raster will be not be supported in next \
release, please use: .colorize('gray').to_png()", GeoRaster2Warning)

        if self.num_bands > 3:
            warnings.warn("Limiting %d bands raster to first three bands to generate png" % self.num_bands,
                          GeoRaster2Warning)
            three_first_bands = self.band_names[:3]
            raster = self.limit_to_bands(three_first_bands)
        elif self.num_bands == 2:
            warnings.warn("Limiting two bands raster to use the first band to generate png",
                          GeoRaster2Warning)
            first_band = self.band_names[:1]
            raster = self.limit_to_bands(first_band)
        else:
            raster = self

        if raster.image.dtype != np.uint8:
            warnings.warn("downscaling dtype to 'uint8' to convert to png",
                          GeoRaster2Warning)
            thumbnail = raster.astype(np.uint8, in_range=in_range, out_range=out_range)
        else:
            thumbnail = raster.copy_with()

        if thumbnail_size:
            if thumbnail.width > thumbnail.height:
                thumbnail = thumbnail.resize(dest_width=thumbnail_size, resampling=resampling)
            else:
                thumbnail = thumbnail.resize(dest_height=thumbnail_size, resampling=resampling)

        img, mask = thumbnail.to_pillow_image(return_mask=True)

        if transparent:
            mask = np.array(mask)[:, :, np.newaxis]
            mask = 255 - 255 * mask  # inverse

            if thumbnail.num_bands == 1:
                img = np.stack([img, img, img], axis=2)  # make grayscale into rgb. bypass, as mode=LA isn't supported

            img = np.stack(tuple(np.split(np.asarray(img), 3, axis=2) + [mask]), axis=2)  # re-arrange into RGBA
            img = img[:, :, :, 0]

        f = io.BytesIO()
        imageio.imwrite(f, img, format)
        image_data = f.getvalue()
        return image_data

    @classmethod
    def from_bytes(cls, image_bytes, affine, crs, band_names=None):
        """Create GeoRaster from image BytesIo object.

        :param image_bytes: io.BytesIO object
        :param affine: rasters affine
        :param crs: rasters crs
        :param band_names: e.g. ['red', 'blue'] or 'red'
        """
        b = io.BytesIO(image_bytes)
        image = imageio.imread(b)
        roll = np.rollaxis(image, 2)
        if band_names is None:
            band_names = [0, 1, 2]
        elif isinstance(band_names, str):
            band_names = [band_names]

        return GeoRaster2(image=roll[:3, :, :], affine=affine, crs=crs, band_names=band_names)

    def _repr_png_(self):
        """Required for jupyter notebook to show raster."""
        return self.to_png(transparent=True, thumbnail_size=512, resampling=Resampling.nearest, in_range='image')

    def limit_to_bands(self, bands):
        bands_data = self.bands_data(bands)
        return self.copy_with(image=bands_data, band_names=bands)

    def num_pixels(self):
        return self.width * self.height

    def num_pixels_nodata(self):
        return np.sum(self.image.mask[0, :, :])

    def num_pixels_data(self):
        return np.sum(~self.image.mask[0, :, :])

    @classmethod
    def corner_types(cls):
        return ['ul', 'ur', 'br', 'bl']

    def image_corner(self, corner):
        """Return image corner in pixels, as shapely.Point."""
        if corner not in self.corner_types():
            raise GeoRaster2Error('corner %s invalid, expected: %s' % (corner, self.corner_types()))

        x = 0 if corner[1] == 'l' else self.width
        y = 0 if corner[0] == 'u' else self.height
        return Point(x, y)

    def corner(self, corner):
        """Return footprint origin in world coordinates, as GeoVector."""
        return self.to_world(self.image_corner(corner))

    def corners(self):
        """Return footprint corners, as {corner_type -> GeoVector}."""
        return {corner: self.corner(corner) for corner in self.corner_types()}

    def origin(self):
        """Return footprint origin in world coordinates, as GeoVector."""
        return self.corner('ul')

    def center(self):
        """Return footprint center in world coordinates, as GeoVector."""
        image_center = Point(self.width / 2, self.height / 2)
        return self.to_world(image_center)

    def bounds(self):
        """Return image rectangle in pixels, as shapely.Polygon."""
        corners = [self.image_corner(corner) for corner in self.corner_types()]
        return Polygon([[corner.x, corner.y] for corner in corners])

    def footprint(self):
        """Return rectangle in world coordinates, as GeoVector."""
        if self._footprint is not None:
            return self._footprint
        corners = [self.corner(corner) for corner in self.corner_types()]
        coords = []
        for corner in corners:
            shape = corner.get_shape(corner.crs)
            coords.append([shape.x, shape.y])

        shp = Polygon(coords)
        #  TODO use GeoVector.from_bounds
        self._footprint = GeoVector(shp, self.crs)
        return self._footprint

    def area(self):
        return self.footprint().area

    #  geography:
    def project(self, dst_crs, resampling):
        """Return reprojected raster."""

    def to_raster(self, vector):
        """Return the vector in pixel coordinates, as shapely.Geometry."""
        return transform(vector.get_shape(vector.crs), vector.crs, self.crs, dst_affine=~self.affine)

    def to_world(self, shape, dst_crs=None):
        """Return the shape (provided in pixel coordinates) in world coordinates, as GeoVector."""
        if dst_crs is None:
            dst_crs = self.crs
        shp = transform(shape, self.crs, dst_crs, dst_affine=self.affine)
        return GeoVector(shp, dst_crs)

    #  array:
    # array ops: bitness conversion, setitem/getitem slices, +-*/.. scalar
    def min(self):
        return self.reduce('min')

    def max(self):
        return self.reduce('max')

    def sum(self):
        return self.reduce('sum')

    def mean(self):
        return self.reduce('mean')

    def var(self):
        return self.reduce('var')

    def std(self):
        return self.reduce('std')

    def reduce(self, op):
        """Reduce the raster to a score, using 'op' operation.

        nodata pixels are ignored.
        op is currently limited to numpy.ma, e.g. 'mean', 'std' etc
        :returns list of per-band values
        """
        per_band = [getattr(np.ma, op)(self.image[band, :, :]) for band in range(self.num_bands)]
        return per_band

    def histogram(self):
        histogram = {band: self._histogram(band) for band in self.band_names}
        return Histogram(histogram)

    def _histogram(self, band):
        if self.image.dtype == np.uint8:
            length = 256
        elif self.image.dtype == np.uint16:
            length = 65536
        else:
            raise GeoRaster2NotImplementedError('cant calculate histogram for type %s' % self.image.dtype)

        band_image = self.limit_to_bands(band).image
        return np.histogram(band_image[~band_image.mask], range=(0, length), bins=length)[0]

    #  image:
    # wrap, if required, some image processing functions, to deal with nodata pixels.

    #  image + geography:
    def apply_transform(self, transformation, resampling):
        """
        Apply affine transformation on image & georeferencing.

        as specific cases, implement 'resize', 'rotate', 'translate'
        """
        raise NotImplementedError

    def rectify(self):
        """Rotate raster northwards."""
        raise NotImplementedError

    #  vs. GeoVector:

    def vectorize(self, condition=None):
        """
        Return GeoVector of raster, excluding nodata pixels, subject to 'condition'.

        :param condition: e.g. 42 < value < 142.

        e.g. if no nodata pixels, and without condition - this == footprint().
        """
        raise NotImplementedError

    def __invert__(self):
        """Invert mask."""
        return self.copy_with(image=np.ma.masked_array(self.image.data, np.logical_not(self.image.mask)))

    def mask(self, vector, mask_shape_nodata=False):
        """
        Set pixels outside vector as nodata.

        :param vector: GeoVector, GeoFeature, FeatureCollection
        :param mask_shape_nodata: if True - pixels inside shape are set nodata, if False - outside shape is nodata
        :return: GeoRaster2
        """
        # shape = vector.reproject(self.crs).shape
        if isinstance(vector, Iterable):
            shapes = [self.to_raster(feature) for feature in vector]
        else:
            shapes = [self.to_raster(vector)]

        mask = geometry_mask(shapes, (self.height, self.width), Affine.identity(), invert=mask_shape_nodata)
        masked = self.deepcopy_with()
        masked.image.mask |= mask
        return masked

    #  vs. GeoRaster:
    def add_raster(self, other, merge_strategy, resampling):
        """
        Return merge of 2 rasters, in geography of the first one.

        merge_strategy - for pixels with values in both rasters.
        """
        raise NotImplementedError

    def __add__(self, other):
        return self.add_raster(other, merge_strategy='prefer left operand', resampling='nearest')

    def merge(self, other, merge_strategy=MergeStrategy.UNION):
        # TODO: Evaluate whether this should be add_raster
        return merge_two(self, other, merge_strategy)

    def intersect(self, other):
        """Pixels outside either raster are set nodata"""
        raise NotImplementedError

    #  tiles:
    def to_tiles(self):
        """Yield slippy-map tiles."""
        raise NotImplementedError

    @classmethod
    def from_tiles(cls, tiles):
        """Compose raster from tiles. return GeoRaster."""
        raise NotImplementedError

<<<<<<< HEAD
=======
    def is_aligned_to_mercator_tiles(self):
        """Return True if image aligned to coordinates tiles."""
        # check orientation
        aligned = self._is_image_oriented_to_coordinates()
        # check in resolution
        aligned = aligned and self._is_resolution_in_mercator_zoom_level()
        # check corner
        aligned = aligned and self._is_ul_in_mercator_tile_corner()
        return aligned

    def _is_image_oriented_to_coordinates(self):
        """Check if coordinates rectilinear."""
        a = self.affine[1]
        b = self.affine[3]
        return abs(a) < self.affine.precision and abs(b) < self.affine.precision

    def _is_resolution_in_mercator_zoom_level(self, rtol=1e-02):
        zoom_res = list(MERCATOR_RESOLUTION_MAPPING.values())
        resolution = self.resolution()
        res_array = [resolution] * len(zoom_res)
        resolution_ok = any(np.isclose(res_array, zoom_res, rtol=rtol))
        a = self.transform
        scales = [abs(a[0]), abs(a[4])]
        resolutions = [resolution, resolution]
        scale_ok = all(np.isclose(scales, resolutions, rtol=rtol))
        return resolution_ok and scale_ok

    def _is_ul_in_mercator_tile_corner(self, rtol=1e-05):
        # this requires geographical crs
        gv = self.footprint().reproject(DEFAULT_CRS)
        x, y, _, _ = gv.shape.bounds
        z = self._mercator_upper_zoom_level()
        tile = mercantile.tile(x, y, z)
        tile_ul = mercantile.ul(*tile)
        return all(np.isclose(list(tile_ul), [x, y], rtol=rtol))

    def _mercator_upper_zoom_level(self):
        r = self.resolution()
        for zoom, resolution in MERCATOR_RESOLUTION_MAPPING.items():
            if r > resolution:
                return zoom
        raise GeoRaster2Error("resolution out of range (grater than zoom level 19)")

    def align_raster_to_mercator_tiles(self):
        """Return new raster aligned to compasing tile.

        :return: GeoRaster2
        """
        if not self._is_resolution_in_mercator_zoom_level():
            upper_zoom_level = self._mercator_upper_zoom_level()
            raster = self.resize(self.resolution() / MERCATOR_RESOLUTION_MAPPING[upper_zoom_level])
        else:
            raster = self
        # this requires geographical crs
        gv = raster.footprint().reproject(DEFAULT_CRS)
        bounding_tile = mercantile.bounding_tile(*gv.shape.bounds)
        window = raster._tile_to_window(*bounding_tile)
        width = math.ceil(abs(window.width))
        height = math.ceil(abs(window.height))
        affine = raster.window_transform(window)
        aligned_raster = self.reproject(width, height, affine)
        return aligned_raster

>>>>>>> f4d93444
    def _overviews_factors(self, blocksize=256):
        return _calc_overviews_factors(self, blocksize=blocksize)

    def save_cloud_optimized(self, dest_url, resampling=Resampling.gauss):
        """Save as Cloud Optimized GeoTiff object to a new file.

        :param dest_url: path to the new raster
        :param resampling: which Resampling to use on reading, default Resampling.gauss

        :return: new VirtualGeoRaster of the tiled object
        """

        src = self  # GeoRaster2.open(self._filename)

        with tempfile.NamedTemporaryFile(suffix='.tif') as tf:
            src.save(tf.name, overviews=False)
            convert_to_cog(tf.name, dest_url, resampling)

        geotiff = GeoRaster2.open(dest_url)
        return geotiff

    def _get_window_calculate_resize_ratio(self, xsize, ysize, window):
        """Calculate the resize ratio of get_window.

        this method is only used inside get_window to calculate the resizing ratio
        """
        if xsize and ysize:
            xratio, yratio = window.width / xsize, window.height / ysize
        elif xsize and ysize is None:
            xratio = yratio = window.width / xsize
        elif ysize and xsize is None:
            xratio = yratio = window.height / ysize
        else:
            return 1, 1

        return xratio, yratio

    def _get_window_out_shape(self, bands, window, xsize, ysize):
        """Get the outshape of a window.

        this method is only used inside get_window to calculate the out_shape
        """
        xratio, yratio = self._get_window_calculate_resize_ratio(xsize, ysize, window)
        out_shape = (len(bands), math.ceil(abs(window.height / yratio)), math.ceil(abs(window.width / xratio)))
        return out_shape

    def get_window(self, window, bands=None,
                   xsize=None, ysize=None,
                   resampling=Resampling.cubic, masked=True, affine=None
                   ):
        """Get window from raster.

        :param window: requested window
        :param bands: list of indices of requested bads, default None which returns all bands
        :param xsize: tile x size default None, for full resolution pass None
        :param ysize: tile y size default None, for full resolution pass None
        :param resampling: which Resampling to use on reading, default Resampling.cubic
        :param masked: boolean, if `True` the return value will be a masked array. Default is True
        :return: GeoRaster2 of tile
        """
        bands = bands or list(range(1, self.num_bands + 1))

        # requested_out_shape and out_shape are different for out of bounds window
        out_shape = self._get_window_out_shape(bands, window, xsize, ysize)
        try:
            read_params = {
                "window": window,
                "resampling": resampling,
                "boundless": True,
                "masked": masked,
                "out_shape": out_shape
            }

            with self._raster_opener(self._filename) as raster:  # type: rasterio.io.DatasetReader
                array = raster.read(bands, **read_params)
            affine = affine or self._calculate_new_affine(window, out_shape[2], out_shape[1])

            raster = self.copy_with(image=array, affine=affine)
            return raster

        except (rasterio.errors.RasterioIOError, rasterio._err.CPLE_HttpResponseError) as e:
            raise GeoRaster2IOError(e)

    def get_tile(self, x_tile, y_tile, zoom,
                 bands=None, masked=False, resampling=Resampling.cubic):
        """Convert mercator tile to raster window.

        :param x_tile: x coordinate of tile
        :param y_tile: y coordinate of tile
        :param zoom: zoom level
        :param bands: list of indices of requested bads, default None which returns all bands
        :param blocksize: tile size  (x & y) default 256, for full resolution pass None
        :return: GeoRaster2 of tile
        """
        roi = GeoVector.from_xyz(x_tile, y_tile, zoom)
        coordinates = roi.get_bounds(WEB_MERCATOR_CRS)
        window = self._window(coordinates, to_round=False)
        window.col_off = round(window.col_off)
        window.row_off = round(window.row_off)
        window.width = round(window.width)
        window.height = round(window.height)
        bands = bands or list(range(1, self.num_bands + 1))
        # we know the affine the result should produce becuase we know where
        # it is located by the xyz, therefore we calculate it here
        resolution = MERCATOR_RESOLUTION_MAPPING[zoom]
        affine = Affine.translation(coordinates.left, coordinates.top) * Affine.scale(resolution, -resolution)
        return self.get_window(window, bands=bands, xsize=256, ysize=256, masked=masked, affine=affine)

    def _calculate_new_affine(self, window, blockxsize=256, blockysize=256):
        new_affine = self.window_transform(window)
        width = math.ceil(abs(window.width))
        height = math.ceil(abs(window.height))
        x_scale = width / blockxsize
        y_scale = height / blockysize
        new_affine = new_affine * Affine.scale(x_scale, y_scale)
        return new_affine

    def colorize(self, colormap, band_name=None, vmin=None, vmax=None):
        """Apply a colormap on a selected band.

        colormap list: https://matplotlib.org/examples/color/colormaps_reference.html

        Parameters
        ----------
        colormap : str
        Colormap name from this list https://matplotlib.org/examples/color/colormaps_reference.html

        band_name : str, optional
        Name of band to colorize, if none the first band will be used

        vmin, vmax : int, optional
        minimum and maximum range for normalizing array values, if None actual raster values will be used

        Returns
        -------
        GeoRaster2
        """
        vmin = vmin or min(self.min())
        vmax = vmax or max(self.max())

        cmap = plt.get_cmap(colormap)  # type: matplotlib.colors.Colormap

        band_index = 0
        if band_name is None:
            if self.num_bands > 1:
                warnings.warn("Using the first band to colorize the raster", GeoRaster2Warning)
        else:
            band_index = self.band_names.index(band_name)

        normalized = (self.image.data[band_index, :, :] - vmin) / (vmax - vmin)

        # Colormap instances are used to convert data values (floats)
        # to RGBA color that the respective Colormap
        #
        # https://matplotlib.org/_modules/matplotlib/colors.html#Colormap
        image_data = cmap(normalized)
        image_data = image_data[:, :, 0:3]

        # convert floats [0,1] to uint8 [0,255]
        image_data = image_data * 255
        image_data = image_data.astype(self.dtype)

        image_data = np.rollaxis(image_data, 2)

        # force nodata where it was in original raster:
        mask = _join_masks_from_masked_array(self.image)
        mask = np.stack([mask[0, :, :]] * 3)
        array = np.ma.array(image_data, mask=mask).filled(0)  # type: np.ndarray
        array = np.ma.array(array, mask=mask)

        return self.copy_with(image=array, band_names=['red', 'green', 'blue'])


class Histogram:
    def __init__(self, hist=None):
        """
        :param hist: {band -> ndarray}
        """
        self.hist = hist

    @property
    def length(self):
        """Return number of bins in single-band histogram."""
        return len(next(iter(self.hist.values())))

    @property
    def bins(self):
        return range(self.length)

    def __str__(self):
        return self.hist.__str__()

    def __getitem__(self, band):
        """Return histogram of single band, as ndarray."""
        return self.hist[band]

    def _repr_png_(self):
        plt.figure(figsize=(18, 6))
        plt.title('histogram')
        plt.xlabel('intensity')
        plt.ylabel('frequency')
        plt.xlim(0, self.length - 1)
        for band in self.hist:
            plt.plot(self.bins, self.hist[band], label=band)
        plt.legend(loc='upper left')<|MERGE_RESOLUTION|>--- conflicted
+++ resolved
@@ -1481,72 +1481,6 @@
         """Compose raster from tiles. return GeoRaster."""
         raise NotImplementedError
 
-<<<<<<< HEAD
-=======
-    def is_aligned_to_mercator_tiles(self):
-        """Return True if image aligned to coordinates tiles."""
-        # check orientation
-        aligned = self._is_image_oriented_to_coordinates()
-        # check in resolution
-        aligned = aligned and self._is_resolution_in_mercator_zoom_level()
-        # check corner
-        aligned = aligned and self._is_ul_in_mercator_tile_corner()
-        return aligned
-
-    def _is_image_oriented_to_coordinates(self):
-        """Check if coordinates rectilinear."""
-        a = self.affine[1]
-        b = self.affine[3]
-        return abs(a) < self.affine.precision and abs(b) < self.affine.precision
-
-    def _is_resolution_in_mercator_zoom_level(self, rtol=1e-02):
-        zoom_res = list(MERCATOR_RESOLUTION_MAPPING.values())
-        resolution = self.resolution()
-        res_array = [resolution] * len(zoom_res)
-        resolution_ok = any(np.isclose(res_array, zoom_res, rtol=rtol))
-        a = self.transform
-        scales = [abs(a[0]), abs(a[4])]
-        resolutions = [resolution, resolution]
-        scale_ok = all(np.isclose(scales, resolutions, rtol=rtol))
-        return resolution_ok and scale_ok
-
-    def _is_ul_in_mercator_tile_corner(self, rtol=1e-05):
-        # this requires geographical crs
-        gv = self.footprint().reproject(DEFAULT_CRS)
-        x, y, _, _ = gv.shape.bounds
-        z = self._mercator_upper_zoom_level()
-        tile = mercantile.tile(x, y, z)
-        tile_ul = mercantile.ul(*tile)
-        return all(np.isclose(list(tile_ul), [x, y], rtol=rtol))
-
-    def _mercator_upper_zoom_level(self):
-        r = self.resolution()
-        for zoom, resolution in MERCATOR_RESOLUTION_MAPPING.items():
-            if r > resolution:
-                return zoom
-        raise GeoRaster2Error("resolution out of range (grater than zoom level 19)")
-
-    def align_raster_to_mercator_tiles(self):
-        """Return new raster aligned to compasing tile.
-
-        :return: GeoRaster2
-        """
-        if not self._is_resolution_in_mercator_zoom_level():
-            upper_zoom_level = self._mercator_upper_zoom_level()
-            raster = self.resize(self.resolution() / MERCATOR_RESOLUTION_MAPPING[upper_zoom_level])
-        else:
-            raster = self
-        # this requires geographical crs
-        gv = raster.footprint().reproject(DEFAULT_CRS)
-        bounding_tile = mercantile.bounding_tile(*gv.shape.bounds)
-        window = raster._tile_to_window(*bounding_tile)
-        width = math.ceil(abs(window.width))
-        height = math.ceil(abs(window.height))
-        affine = raster.window_transform(window)
-        aligned_raster = self.reproject(width, height, affine)
-        return aligned_raster
-
->>>>>>> f4d93444
     def _overviews_factors(self, blocksize=256):
         return _calc_overviews_factors(self, blocksize=blocksize)
 
