import os
import os.path
import warnings
import contextlib
from collections import Sequence
from itertools import islice
from typing import Set, Iterator

import fiona
from shapely.geometry import CAP_STYLE
from rasterio.crs import CRS
from shapely.ops import cascaded_union
from shapely.prepared import prep

import mercantile
from concurrent.futures import ThreadPoolExecutor, ProcessPoolExecutor

from telluric.constants import DEFAULT_CRS, WEB_MERCATOR_CRS, WGS84_CRS
from telluric.plotting import NotebookPlottingMixin
from telluric.rasterization import rasterize
from telluric.vectors import GeoVector
from telluric.features import GeoFeature
<<<<<<< HEAD
from telluric.georaster import merge_all, GeoRaster2IOError
=======
from telluric.georaster import merge_all, mercator_zoom_to_resolution
>>>>>>> e9c35427

DRIVERS = {
    '.json': 'GeoJSON',
    '.geojson': 'GeoJSON',
    '.shp': 'ESRI Shapefile'
}

MAX_WORKERS = int(os.environ.get('TELLURIC_LIB_MAX_WORKERS', 5))
CONCURRENCY_TIMEOUT = int(os.environ.get('TELLURIC_LIB_CONCURRENCY_TIMEOUT', 600))


class BaseCollection(Sequence, NotebookPlottingMixin):
    def __len__(self):
        raise NotImplementedError

    def __iter__(self):  # type: () -> Iterator[GeoFeature]
        raise NotImplementedError

    def __getitem__(self, index):
        raise NotImplementedError

    def __eq__(self, other):
        return all(feat == feat_other for feat, feat_other in zip(self, other))

    @property
    def crs(self):
        raise NotImplementedError

    @property
    def attribute_names(self):
        return list(self.schema['properties'].keys())

    @property
    def schema(self):
        raise NotImplementedError

    @property
    def is_empty(self):
        """True if all features are empty."""
        return all(feature.is_empty for feature in self)

    @property
    def convex_hull(self):  # type: () -> GeoVector
        try:
            crs = self.crs
            shapes = [feature.geometry.get_shape(crs) for feature in self]

            if not all([sh.is_valid for sh in shapes]):
                warnings.warn(
                    "Some invalid shapes found, discarding them."
                )

        except IndexError:
            crs = DEFAULT_CRS
            shapes = []

        return GeoVector(
            cascaded_union([sh for sh in shapes if sh.is_valid]).convex_hull,
            crs=crs
        )

    @property
    def envelope(self):  # type: () -> GeoVector
        try:
            crs = self.crs
            envelopes = [feature.geometry.envelope.get_shape(crs) for feature in self]

            if not all([sh.is_valid for sh in envelopes]):
                warnings.warn(
                    "Some invalid shapes found, discarding them."
                )

        except IndexError:
            crs = DEFAULT_CRS
            envelopes = []

        return GeoVector(
            cascaded_union([sh for sh in envelopes if sh.is_valid]).envelope,
            crs=crs
        )

    @property
    def __geo_interface__(self):
        return self.to_record(WGS84_CRS)

    def to_record(self, crs):
        return {
            'type': 'FeatureCollection',
            'features': [feature.to_record(crs) for feature in self],
        }

    def reproject(self, new_crs):
        return FeatureCollection([feature.reproject(new_crs) for feature in self])

    def filter(self, intersects):
        """Filter results that intersect a given GeoFeature or Vector.

        """
        try:
            crs = self.crs
            vector = intersects.geometry if isinstance(intersects, GeoFeature) else intersects
            prepared_shape = prep(vector.get_shape(crs))
            hits = []

            for feature in self:
                target_shape = feature.geometry.get_shape(crs)
                if prepared_shape.overlaps(target_shape) or prepared_shape.intersects(target_shape):
                    hits.append(feature)

        except IndexError:
            hits = []

        return FeatureCollection(hits)

    def map(self, map_function):
        """Return a new FeatureCollection with the results of applying `map_function` to each element.

        """
        return FeatureCollection(map_function(x) for x in self)

    def rasterize(self, dest_resolution, polygonize_width=0, crs=WEB_MERCATOR_CRS, fill_value=None,
                  nodata_value=None, bounds=None, **polygonize_kwargs):
        """Binarize a FeatureCollection and produce a raster with the target resolution.

        Parameters
        ----------
        dest_resolution: float
            Resolution in units of the CRS.
        polygonize_width : int, optional
            Width for the polygonized features (lines and points) in pixels, default to 0 (they won't appear).
        crs : ~rasterio.crs.CRS, dict (optional)
            Coordinate system, default to :py:data:`telluric.constants.WEB_MERCATOR_CRS`.
        fill_value : float, optional
            Value that represents data, default to None (will default to :py:data:`telluric.rasterization.FILL_VALUE`.
        nodata_value : float, optional
            Nodata value, default to None (will default to :py:data:`telluric.rasterization.NODATA_VALUE`.
        bounds : GeoVector, optional
            Optional bounds for the target image, default to None (will use the FeatureCollection convex hull).
        polygonize_kwargs : dict
            Extra parameters to the polygonize function.

        """
        # Compute the size in real units and polygonize the features
        if not isinstance(polygonize_width, int):
            raise TypeError("The width in pixels must be an integer")

        # If the pixels width is 1, render points as squares to avoid missing data
        if polygonize_width == 1:
            polygonize_kwargs.update(cap_style_point=CAP_STYLE.square)

        width = polygonize_width * dest_resolution
        polygonized = [feature.polygonize(width, **polygonize_kwargs) for feature in self]

        # Discard the empty features
        shapes = [feature.geometry.get_shape(crs) for feature in polygonized
                  if not feature.is_empty]

        if bounds is None:
            bounds = self.convex_hull.get_shape(crs)

        if bounds.area == 0.0:
            raise ValueError("Specify non-empty ROI")

        elif isinstance(bounds, GeoVector):
            bounds = bounds.get_shape(crs)

        return rasterize(shapes, crs, bounds, dest_resolution, fill_value, nodata_value)

    def plot(self, mp=None, max_plot_rows=200, **plot_kwargs):
        if len(self) > max_plot_rows:
            warnings.warn(
                "Plotting only first {num_rows} rows to avoid browser freeze, "
                "please use .filter to narrow your query."
                .format(num_rows=max_plot_rows)
            )
            subset = self[:max_plot_rows]
            return subset.plot(mp, **plot_kwargs)
        else:
            return super().plot(mp, **plot_kwargs)

    def _adapt_feature_before_write(self, feature):
        return feature

    def save(self, filename, driver=None):
        """Saves collection to file.

        """
        if driver is None:
            driver = DRIVERS.get(os.path.splitext(filename)[-1])

        if driver == "GeoJSON":
            # Workaround for https://github.com/Toblerity/Fiona/issues/438
            # https://stackoverflow.com/a/27045091/554319
            with contextlib.suppress(FileNotFoundError):
                os.remove(filename)

            crs = WGS84_CRS
        else:
            crs = self.crs

        with fiona.open(filename, 'w', driver=driver, schema=self.schema, crs=crs) as sink:
            for feature in self:
                new_feature = self._adapt_feature_before_write(feature)
                sink.write(new_feature.to_record(crs))

<<<<<<< HEAD
    @classmethod
    def _get_tiled_feature(cls, feature_ser):
            import time
            [x,y,z,bands,feature] =  feature_ser
            feature = GeoFeature.from_record(feature, WEB_MERCATOR_CRS)
            t0 = time.time()
            try:
               ret_value = feature.get_tiled_feature(x, y, z, bands)
            except GeoRaster2IOError:
               print("first try")
               ret_value = feature.get_tiled_feature(x, y, z, bands)
            t1 = time.time()
            total = t1-t0
            print(total)
            return ret_value


=======
    executer = ThreadPoolExecutor(max_workers=MAX_WORKERS)
>>>>>>> e9c35427

    def get_tile(self, x, y, z, sort_by=None, desc=False, bands=None):
        """Generate mercator tile from rasters in FeatureCollection.

        Parameters
        ----------
        x: int
            x coordinate of tile
        y: int
            y coordinate of tile
        z: int
            zoom level
        sort_by: str
            attribute in feature to sort by
        desc: bool
            True for descending order, False for ascending
        bands: list
            list of indices of requested bads, default None which returns all bands

        Returns
        -------
        GeoRaster2

        """
        bb = mercantile.xy_bounds(x, y, z)
        roi = GeoVector.from_bounds(xmin=bb.left, ymin=bb.bottom,
                                    xmax=bb.right, ymax=bb.top,
                                    crs=WEB_MERCATOR_CRS)

        filtered_fc = self.filter(roi)
        import time
        t0 = time.time()
        serialized_fc = [[x,y,z,bands,f.to_record(WEB_MERCATOR_CRS)] for f in filtered_fc]

<<<<<<< HEAD
        with ThreadPoolExecutor(max_workers=MAX_WORKERS) as executer:
            tiled_features = list(executer.map(BaseCollection._get_tiled_feature,
                                               serialized_fc,
                                               timeout=CONCURRENCY_TIMEOUT))
=======
        tiled_features = list(self.executer.map(_get_tiled_feature,
                                                filtered_fc,
                                                timeout=CONCURRENCY_TIMEOUT))
>>>>>>> e9c35427

        t1 = time.time()
        total = t1-t0
        print("fetching a tile")

        # tiled_features can be sort for different merge strategies
        if sort_by is not None:
            tiled_features = sorted(tiled_features,
                                    reverse=desc,
                                    key=lambda f: f[sort_by])

        tiles = [f['tile'] for f in tiled_features]
        if tiles:
            resolution = mercator_zoom_to_resolution[z]
            tile = merge_all(tiles, roi, dest_resolution=resolution)
            return tile
        else:
            return None


class FeatureCollectionIOError(BaseException):
    pass


class FeatureCollection(BaseCollection):
    def __init__(self, results):
        """Initialize FeatureCollection object.

        Parameters
        ----------
        results : list
            List of :py:class:`~telluric.features.GeoFeature` objects.

        """
        super().__init__()
        self._results = list(results)
        self._schema = None

    def __len__(self):
        return len(self._results)

    def __iter__(self):
        yield from self._results

    def __getitem__(self, index):
        if isinstance(index, slice):
            return self.__class__(self._results[index])
        return self._results[index]

    @property
    def crs(self):
        # Get the CRS from the first feature
        return self._results[0].crs

    def _compute_attributes(self):
        attribute_names_set = set()  # type: Set[str]
        for feat in self:
            attribute_names_set = attribute_names_set.union(feat.attributes)

        # TODO: Use proper types
        properties = {
            k: 'str' for k in list(attribute_names_set)
        }

        return properties

    @property
    def schema(self):
        if self._schema is None:
            all_geometries = {feat.geometry.type for feat in self}
            if len(all_geometries) > 1:
                raise FeatureCollectionIOError(
                    "Cannot generate a schema for a heterogeneous FeatureCollection. "
                    "Please convert all the geometries to the same type."
                )
            else:
                geometry = all_geometries.pop()

            self._schema = {
                'geometry': geometry,
                'properties': self._compute_attributes()
            }

        return self._schema

    @classmethod
    def from_geovectors(cls, geovectors):
        """Builds new FeatureCollection from a sequence of :py:class:`~telluric.vectors.GeoVector` objects."""
        return cls([GeoFeature(vector, {}) for vector in geovectors])

    def _adapt_feature_before_write(self, feature):
        new_attributes = feature.attributes.copy()
        for key in self.attribute_names:
            new_attributes.setdefault(key, None)

        new_geometry = feature.geometry.reproject(self.crs)

        return GeoFeature(new_geometry, new_attributes)


class FileCollection(BaseCollection):
    """FileCollection object.

    """
    def __init__(self, filename, crs, schema, length):
        """Initialize a FileCollection object.

        Use the :py:meth:`~telluric.collections.FileCollection.open()` method instead.

        """
        super().__init__()
        self._filename = filename
        self._crs = crs
        self._schema = schema
        self._length = length

    def __eq__(self, other):
        return (
            all(feat == feat_other for feat, feat_other in zip(self, other))
            and len(self) == len(other)
            and self.crs == other.crs
            and self.attribute_names == self.attribute_names
        )

    @classmethod
    def open(cls, filename):
        """Creates a FileCollection from a file in disk.

        Parameters
        ----------
        filename : str
            Path of the file to read.

        """
        with fiona.open(filename, 'r') as source:
            crs = CRS(source.crs)
            schema = source.schema
            length = len(source)

        return cls(filename, crs, schema, length)

    @property
    def crs(self):
        return self._crs

    @property
    def schema(self):
        return self._schema

    def __len__(self):
        return self._length

    def __iter__(self):
        with fiona.open(self._filename, 'r') as source:
            for record in source:
                yield GeoFeature.from_record(record, source.crs, source.schema)

    def __getitem__(self, index):
        # See https://github.com/Toblerity/Fiona/issues/327 for discussion
        # about random access in Fiona
        if isinstance(index, int):
            # We have to convert to positive indices to use islice here, see
            # https://bugs.python.org/issue33040
            index = index % len(self)
            return list(islice(self, index, index + 1))[0]

        else:
            start, stop, step = index.start, index.stop, index.step

            start = start % len(self) if start is not None else None
            stop = stop % len(self) if stop is not None else None

            try:
                results = list(islice(self, start, stop, step))

            except ValueError:
                # Some value is negative, open the whole file first and then slice
                # Optimizing this requires some non trivial logic, which essentially means
                # reimplementing the whole Python backwards indexing code
                results = list(self)[index]

            return FeatureCollection(results)<|MERGE_RESOLUTION|>--- conflicted
+++ resolved
@@ -20,11 +20,7 @@
 from telluric.rasterization import rasterize
 from telluric.vectors import GeoVector
 from telluric.features import GeoFeature
-<<<<<<< HEAD
-from telluric.georaster import merge_all, GeoRaster2IOError
-=======
-from telluric.georaster import merge_all, mercator_zoom_to_resolution
->>>>>>> e9c35427
+from telluric.georaster import merge_all, GeoRaster2IOError, mercator_zoom_to_resolution
 
 DRIVERS = {
     '.json': 'GeoJSON',
@@ -230,7 +226,6 @@
                 new_feature = self._adapt_feature_before_write(feature)
                 sink.write(new_feature.to_record(crs))
 
-<<<<<<< HEAD
     @classmethod
     def _get_tiled_feature(cls, feature_ser):
             import time
@@ -248,9 +243,7 @@
             return ret_value
 
 
-=======
     executer = ThreadPoolExecutor(max_workers=MAX_WORKERS)
->>>>>>> e9c35427
 
     def get_tile(self, x, y, z, sort_by=None, desc=False, bands=None):
         """Generate mercator tile from rasters in FeatureCollection.
@@ -285,16 +278,9 @@
         t0 = time.time()
         serialized_fc = [[x,y,z,bands,f.to_record(WEB_MERCATOR_CRS)] for f in filtered_fc]
 
-<<<<<<< HEAD
-        with ThreadPoolExecutor(max_workers=MAX_WORKERS) as executer:
-            tiled_features = list(executer.map(BaseCollection._get_tiled_feature,
-                                               serialized_fc,
-                                               timeout=CONCURRENCY_TIMEOUT))
-=======
-        tiled_features = list(self.executer.map(_get_tiled_feature,
-                                                filtered_fc,
-                                                timeout=CONCURRENCY_TIMEOUT))
->>>>>>> e9c35427
+        tiled_features = list(executer.map(BaseCollection._get_tiled_feature,
+                                           serialized_fc,
+                                        timeout=CONCURRENCY_TIMEOUT))
 
         t1 = time.time()
         total = t1-t0
